--- conflicted
+++ resolved
@@ -17,9 +17,5 @@
 .DS_Store
 *.flowistry-pdg.pdf
 
-<<<<<<< HEAD
 *.mir
-=======
-*.mir
-*.o
->>>>>>> 074d847d
+*.o