use std::{borrow::Cow, collections::HashSet, iter, rc::Rc};

use df::{fmt::DebugWithContext, Analysis, JoinSemiLattice};
use either::Either;
use flowistry::mir::placeinfo::PlaceInfo;
use flowistry_pdg::{CallString, GlobalLocation, RichLocation};
use itertools::Itertools;
use log::{debug, log_enabled, trace, Level};
use petgraph::graph::DiGraph;

<<<<<<< HEAD
=======
use rustc_abi::VariantIdx;
>>>>>>> 7dfaaef1
use rustc_borrowck::consumers::{places_conflict, BodyWithBorrowckFacts, PlaceConflictBias};
use rustc_hash::{FxHashMap, FxHashSet};
use rustc_hir::def_id::{DefId, LocalDefId};
use rustc_index::IndexVec;
use rustc_middle::{
    mir::{
        visit::Visitor, AggregateKind, BasicBlock, Body, Location, Operand, Place, PlaceElem,
        Rvalue, Statement, Terminator, TerminatorEdges, TerminatorKind, RETURN_PLACE,
    },
    ty::{GenericArg, List, ParamEnv, TyCtxt, TyKind},
};
use rustc_mir_dataflow::{self as df};
use rustc_utils::cache::Cache;
use rustc_utils::{
    mir::{borrowck_facts, control_dependencies::ControlDependencies},
    BodyExt, PlaceExt,
};

use super::async_support::*;
use super::calling_convention::*;
use super::graph::{DepEdge, DepGraph, DepNode};
use super::utils::{self, FnResolution};
use crate::graph::{SourceUse, TargetUse};
use crate::{
    mutation::{ModularMutationVisitor, Mutation},
    try_resolve_function,
};

/// Whether or not to skip recursing into a function call during PDG construction.
#[derive(Debug)]
pub enum SkipCall {
    /// Skip the function, and perform a modular approxmation of its effects.
    Skip,

    /// Recurse into the function as normal.
    NoSkip,
}

/// A fake effect to insert into the PDG upon a function call.
#[derive(Debug)]
pub struct FakeEffect<'tcx> {
    /// The place (in the *callee*!) subject to a fake effect.
    pub place: Place<'tcx>,

    /// The kind of fake effect to insert into the PDG.
    pub kind: FakeEffectKind,
}

/// The kind of fake effect to insert into the PDG.
#[derive(Debug)]
pub enum FakeEffectKind {
    /// A fake read to an argument of a function call.
    ///
    /// For example, a fake read to argument `_1` of the call `f(_5)`
    /// would add an edge `_5@main::fcall -> _1@main->f::START`.
    Read,

    /// A fake write to an argument of a function call.
    ///
    /// For example, a fake write to argument `(*_1)` of the call `f(&mut _5)`
    /// would add an edge `_5@main::<before> -> _5@main::fcall`.
    Write,
}

/// User-provided changes to the default PDG construction behavior for function calls.
///
/// Construct [`CallChanges`] via [`CallChanges::default`].
#[derive(Debug)]
pub struct CallChanges<'tcx> {
    skip: SkipCall,
    fake_effects: Vec<FakeEffect<'tcx>>,
}

impl<'tcx> CallChanges<'tcx> {
    /// Inidicate whether or not to skip recursing into the given function.
    pub fn with_skip(self, skip: SkipCall) -> Self {
        CallChanges { skip, ..self }
    }

    /// Provide a set of fake effect to insert into the PDG.
    pub fn with_fake_effects(self, fake_effects: Vec<FakeEffect<'tcx>>) -> Self {
        CallChanges {
            fake_effects,
            ..self
        }
    }
}

impl Default for CallChanges<'_> {
    fn default() -> Self {
        CallChanges {
            skip: SkipCall::NoSkip,
            fake_effects: vec![],
        }
    }
}

/// Information about the function being called.
pub struct CallInfo<'tcx> {
    /// The potentially-monomorphized resolution of the callee.
    pub callee: FnResolution<'tcx>,

    /// The call-stack up to the current call site.
    pub call_string: CallString,

    /// Would the PDG for this function be served from the cache.
    pub is_cached: bool,
}

/// Top-level parameters to PDG construction.
#[derive(Clone)]
pub struct PdgParams<'tcx> {
    tcx: TyCtxt<'tcx>,
    root: FnResolution<'tcx>,
    call_change_callback: Option<Rc<dyn CallChangeCallback<'tcx> + 'tcx>>,
    dump_mir: bool,
}

pub trait CallChangeCallback<'tcx> {
    fn on_inline(&self, info: CallInfo<'tcx>) -> CallChanges<'tcx>;

    fn on_inline_miss(
        &self,
        _resolution: FnResolution<'tcx>,
        _loc: Location,
        _under_analysis: FnResolution<'tcx>,
        _call_string: Option<CallString>,
        _reason: InlineMissReason,
    ) {
    }
}

pub struct CallChangeCallbackFn<'tcx> {
    f: Box<dyn Fn(CallInfo<'tcx>) -> CallChanges<'tcx> + 'tcx>,
}

impl<'tcx> CallChangeCallbackFn<'tcx> {
    pub fn new(f: impl Fn(CallInfo<'tcx>) -> CallChanges<'tcx> + 'tcx) -> Self {
        Self { f: Box::new(f) }
    }
}

impl<'tcx> CallChangeCallback<'tcx> for CallChangeCallbackFn<'tcx> {
    fn on_inline(&self, info: CallInfo<'tcx>) -> CallChanges<'tcx> {
        (self.f)(info)
    }
}

#[derive(Debug)]
pub enum InlineMissReason {
    Async(String),
}

impl<'tcx> PdgParams<'tcx> {
    /// Must provide the [`TyCtxt`] and the [`LocalDefId`] of the function that is the root of the PDG.
    pub fn new(tcx: TyCtxt<'tcx>, root: LocalDefId) -> Self {
        let root = try_resolve_function(
            tcx,
            root.to_def_id(),
            tcx.param_env_reveal_all_normalized(root),
            tcx.mk_args(&[]),
        );
        PdgParams {
            tcx,
            root,
            call_change_callback: None,
            dump_mir: false,
        }
    }

    pub fn with_dump_mir(mut self, dump_mir: bool) -> Self {
        self.dump_mir = dump_mir;
        self
    }

    /// Provide a callback for changing the behavior of how the PDG generator manages function calls.
    ///
    /// Currently, this callback can either indicate that a function call should be skipped (i.e., not recursed into),
    /// or indicate that a set of fake effects should occur at the function call. See [`CallChanges`] for details.
    ///
    /// For example, in this code:
    ///
    /// ```
    /// fn incr(x: i32) -> i32 { x + 1 }
    /// fn main() {
    ///   let a = 0;
    ///   let b = incr(a);
    /// }
    /// ```
    ///
    /// When inspecting the call `incr(a)`, the callback will be called with `f({callee: incr, call_string: [main]})`.
    /// You could apply a hard limit on call string length like this:
    ///
    /// ```
    /// # #![feature(rustc_private)]
    /// # extern crate rustc_middle;
    /// # use flowistry_pdg_construction::{PdgParams, SkipCall, CallChanges};
    /// # use rustc_middle::ty::TyCtxt;
    /// # const THRESHOLD: usize = 5;
    /// # fn f<'tcx>(tcx: TyCtxt<'tcx>, params: PdgParams<'tcx>) -> PdgParams<'tcx> {
    /// params.with_call_change_callback(|info| {
    ///   let skip = if info.call_string.len() > THRESHOLD {
    ///     SkipCall::Skip
    ///   } else {
    ///     SkipCall::NoSkip
    ///   };
    ///   CallChanges::default().with_skip(skip)
    /// })
    /// # }
    /// ```
    pub fn with_call_change_callback(self, f: impl CallChangeCallback<'tcx> + 'tcx) -> Self {
        PdgParams {
            call_change_callback: Some(Rc::new(f)),
            ..self
        }
    }
}

#[derive(PartialEq, Eq, Default, Clone, Debug)]
pub struct PartialGraph<'tcx> {
    nodes: FxHashSet<DepNode<'tcx>>,
    edges: FxHashSet<(DepNode<'tcx>, DepNode<'tcx>, DepEdge)>,
    last_mutation: FxHashMap<Place<'tcx>, FxHashSet<RichLocation>>,
}

impl<C> DebugWithContext<C> for PartialGraph<'_> {}

impl<'tcx> df::JoinSemiLattice for PartialGraph<'tcx> {
    fn join(&mut self, other: &Self) -> bool {
        let b1 = utils::hashset_join(&mut self.edges, &other.edges);
        let b2 = utils::hashset_join(&mut self.nodes, &other.nodes);
        let b3 = utils::hashmap_join(
            &mut self.last_mutation,
            &other.last_mutation,
            utils::hashset_join,
        );
        b1 || b2 || b3
    }
}

pub(crate) struct CallingContext<'tcx> {
    pub(crate) call_string: CallString,
    pub(crate) param_env: ParamEnv<'tcx>,
    pub(crate) call_stack: Vec<DefId>,
}

type PdgCache<'tcx> = Rc<Cache<CallString, Rc<PartialGraph<'tcx>>>>;

pub struct GraphConstructor<'tcx> {
    pub(crate) tcx: TyCtxt<'tcx>,
    pub(crate) params: PdgParams<'tcx>,
    body_with_facts: &'tcx BodyWithBorrowckFacts<'tcx>,
    pub(crate) body: Cow<'tcx, Body<'tcx>>,
    pub(crate) def_id: LocalDefId,
    place_info: PlaceInfo<'tcx>,
    control_dependencies: ControlDependencies<BasicBlock>,
    pub(crate) body_assignments: utils::BodyAssignments,
    pub(crate) calling_context: Option<CallingContext<'tcx>>,
    start_loc: FxHashSet<RichLocation>,
    pub(crate) async_info: Rc<AsyncInfo>,
    pub(crate) pdg_cache: PdgCache<'tcx>,
}

fn as_arg<'tcx>(place: Place<'tcx>, body: &Body<'tcx>) -> Option<u8> {
    (body.local_kind(place.local) == rustc_middle::mir::LocalKind::Arg)
        .then(|| place.local.as_u32() as u8 - 1)
}

#[derive(Debug)]
enum Inputs<'tcx> {
    Unresolved {
        places: Vec<(Place<'tcx>, Option<u8>)>,
    },
    Resolved {
        node: DepNode<'tcx>,
        node_use: SourceUse,
    },
}

impl<'tcx> GraphConstructor<'tcx> {
    /// Creates a [`GraphConstructor`] at the root of the PDG.
    pub fn root(params: PdgParams<'tcx>) -> Self {
        let tcx = params.tcx;
        GraphConstructor::new(
            params,
            None,
            AsyncInfo::make(tcx).expect("async functions are not defined"),
            &PdgCache::default(),
        )
    }

    /// Creates [`GraphConstructor`] for a function resolved as `fn_resolution` in a given `calling_context`.
    pub(crate) fn new(
        params: PdgParams<'tcx>,
        calling_context: Option<CallingContext<'tcx>>,
        async_info: Rc<AsyncInfo>,
        pdg_cache: &PdgCache<'tcx>,
    ) -> Self {
        let tcx = params.tcx;
        let def_id = params.root.def_id().expect_local();
        let body_with_facts = borrowck_facts::get_body_with_borrowck_facts(tcx, def_id);
        let param_env = match &calling_context {
            Some(cx) => cx.param_env,
            None => ParamEnv::reveal_all(),
        };
        let body = params
            .root
            .try_monomorphize(tcx, param_env, &body_with_facts.body);

        if params.dump_mir {
            use std::io::Write;
            let path = tcx.def_path_str(def_id) + ".mir";
            let mut f = std::fs::File::create(path.as_str()).unwrap();
            write!(f, "{}", body.to_string(tcx).unwrap()).unwrap();
            debug!("Dumped debug MIR {path}");
        }

        let place_info = PlaceInfo::build(tcx, def_id.to_def_id(), body_with_facts);
        let control_dependencies = body.control_dependencies();

        let mut start_loc = FxHashSet::default();
        start_loc.insert(RichLocation::Start);

        let body_assignments = utils::find_body_assignments(&body);
        let pdg_cache = Rc::clone(pdg_cache);

        GraphConstructor {
            tcx,
            params,
            body_with_facts,
            body,
            place_info,
            control_dependencies,
            start_loc,
            def_id,
            calling_context,
            body_assignments,
            async_info,
            pdg_cache,
        }
    }

    /// Creates a [`GlobalLocation`] at the current function.
    fn make_global_loc(&self, location: impl Into<RichLocation>) -> GlobalLocation {
        GlobalLocation {
            function: self.def_id,
            location: location.into(),
        }
    }

    pub(crate) fn calling_context_for(
        &self,
        call_stack_extension: DefId,
        location: Location,
    ) -> CallingContext<'tcx> {
        CallingContext {
            call_string: self.make_call_string(location),
            param_env: self.tcx.param_env_reveal_all_normalized(self.def_id),
            call_stack: match &self.calling_context {
                Some(cx) => {
                    let mut cx = cx.call_stack.clone();
                    cx.push(call_stack_extension);
                    cx
                }
                None => vec![],
            },
        }
    }

    pub(crate) fn pdg_params_for_call(&self, root: FnResolution<'tcx>) -> PdgParams<'tcx> {
        PdgParams {
            root,
            ..self.params.clone()
        }
    }

    /// Creates a [`CallString`] with the current function at the root,
    /// with the rest of the string provided by the [`CallingContext`].
    fn make_call_string(&self, location: impl Into<RichLocation>) -> CallString {
        let global_loc = self.make_global_loc(location);
        match &self.calling_context {
            Some(cx) => cx.call_string.push(global_loc),
            None => CallString::single(global_loc),
        }
    }

    fn make_dep_node(
        &self,
        place: Place<'tcx>,
        location: impl Into<RichLocation>,
    ) -> DepNode<'tcx> {
        DepNode::new(place, self.make_call_string(location), self.tcx, &self.body)
    }

    /// Returns all pairs of `(src, edge)`` such that the given `location` is control-dependent on `edge`
    /// with input `src`.
    fn find_control_inputs(&self, location: Location) -> Vec<(DepNode<'tcx>, DepEdge)> {
        let mut blocks_seen = HashSet::<BasicBlock>::from_iter(Some(location.block));
        let mut block_queue = vec![location.block];
        let mut out = vec![];
        while let Some(block) = block_queue.pop() {
            if let Some(ctrl_deps) = self.control_dependencies.dependent_on(block) {
                for dep in ctrl_deps.iter() {
                    let ctrl_loc = self.body.terminator_loc(dep);
                    let Terminator {
                        kind: TerminatorKind::SwitchInt { discr, .. },
                        ..
                    } = self.body.basic_blocks[dep].terminator()
                    else {
                        if blocks_seen.insert(dep) {
                            block_queue.push(dep);
                        }
                        continue;
                    };
                    let Some(ctrl_place) = discr.place() else {
                        continue;
                    };
                    let at = self.make_call_string(ctrl_loc);
                    let src = DepNode::new(ctrl_place, at, self.tcx, &self.body);
                    let edge = DepEdge::control(at, SourceUse::Operand, TargetUse::Assign);
                    out.push((src, edge));
                }
            }
        }
        out
    }

    /// Returns the aliases of `place`. See [`PlaceInfo::aliases`] for details.
    pub(crate) fn aliases(&self, place: Place<'tcx>) -> impl Iterator<Item = Place<'tcx>> + '_ {
        // MASSIVE HACK ALERT:
        // The issue is that monomorphization erases regions, due to how it's implemented in rustc.
        // However, Flowistry's alias analysis uses regions to figure out aliases.
        // To workaround this incompatibility, when we receive a monomorphized place, we try to
        // recompute its type in the context of the original region-containing body as far as possible.
        //
        // For example, say _2: (&'0 impl Foo,) in the original body and _2: (&(i32, i32),) in the monomorphized body.
        // Say we ask for aliases (*(_2.0)).0. Then we will retype ((*_2.0).0).0 and receive back (*_2.0: &'0 impl Foo).
        // We can ask for the aliases in the context of the original body, receiving e.g. {_1}.
        // Then we reproject the aliases with the remaining projection, to create {_1.0}.
        //
        // This is a massive hack bc it's inefficient and I'm not certain that it's sound.
        let place_retyped = utils::retype_place(
            place,
            self.tcx,
            &self.body_with_facts.body,
            self.def_id.to_def_id(),
        );
        self.place_info.aliases(place_retyped).iter().map(|alias| {
            let mut projection = alias.projection.to_vec();
            projection.extend(&place.projection[place_retyped.projection.len()..]);
            Place::make(alias.local, &projection, self.tcx)
        })
    }

    /// Returns all nodes `src` such that `src` is:
    /// 1. Part of the value of `input`
    /// 2. The most-recently modified location for `src`
    fn find_data_inputs(
        &self,
        state: &PartialGraph<'tcx>,
        input: Place<'tcx>,
    ) -> Vec<DepNode<'tcx>> {
        // Include all sources of indirection (each reference in the chain) as relevant places.
        let provenance = input
            .refs_in_projection()
            .map(|(place_ref, _)| Place::from_ref(place_ref, self.tcx));
        let inputs = iter::once(input).chain(provenance);

        inputs
            // **POINTER-SENSITIVITY:**
            // If `input` involves indirection via dereferences, then resolve it to the direct places it could point to.
            .flat_map(|place| self.aliases(place))
            .flat_map(|alias| {
                // **FIELD-SENSITIVITY:**
                // Find all places that have been mutated which conflict with `alias.`
                let conflicts = state
                    .last_mutation
                    .iter()
                    .map(|(k, locs)| (*k, locs))
                    .filter(move |(place, _)| {
                        if place.is_indirect() && place.is_arg(&self.body) {
                            // HACK: `places_conflict` seems to consider it a bug is `borrow_place`
                            // includes a dereference, which should only happen if `borrow_place`
                            // is an argument. So we special case that condition and just compare for local equality.
                            //
                            // TODO: this is not field-sensitive!
                            place.local == alias.local
                        } else {
                            let mut place = *place;
                            if let Some((PlaceElem::Deref, rest)) = place.projection.split_last() {
                                let mut new_place = place;
                                new_place.projection = self.tcx.mk_place_elems(rest);
                                if new_place.ty(self.body.as_ref(), self.tcx).ty.is_box() {
                                    if new_place.is_indirect() {
                                        // TODO might be unsound: We assume that if
                                        // there are other indirections in here,
                                        // there is an alias that does not have
                                        // indirections in it.
                                        return false;
                                    }
                                    place = new_place;
                                }
                            }
                            places_conflict(
                                self.tcx,
                                &self.body,
                                place,
                                alias,
                                PlaceConflictBias::Overlap,
                            )
                        }
                    });

                // Special case: if the `alias` is an un-mutated argument, then include it as a conflict
                // coming from the special start location.
                let alias_last_mut = if alias.is_arg(&self.body) {
                    Some((alias, &self.start_loc))
                } else {
                    None
                };

                // For each `conflict`` last mutated at the locations `last_mut`:
                conflicts
                    .chain(alias_last_mut)
                    .flat_map(|(conflict, last_mut_locs)| {
                        // For each last mutated location:
                        last_mut_locs.iter().map(move |last_mut_loc| {
                            // Return <CONFLICT> @ <LAST_MUT_LOC> as an input node.
                            let at = self.make_call_string(*last_mut_loc);
                            DepNode::new(conflict, at, self.tcx, &self.body)
                        })
                    })
            })
            .collect()
    }

    /// Returns all nodes `dst` such that `dst` is an alias of `mutated`.
    ///
    /// Also updates the last-mutated location for `dst` to the given `location`.
    fn find_and_update_outputs(
        &self,
        state: &mut PartialGraph<'tcx>,
        mutated: Place<'tcx>,
        location: Location,
    ) -> Vec<DepNode<'tcx>> {
        // **POINTER-SENSITIVITY:**
        // If `mutated` involves indirection via dereferences, then resolve it to the direct places it could point to.
        let aliases = self.aliases(mutated).collect_vec();

        // **FIELD-SENSITIVITY:** we do NOT deal with fields on *writes* (in this function),
        // only on *reads* (in `add_input_to_op`).

        // For each mutated `dst`:
        aliases
            .iter()
            .map(|dst| {
                // Create a destination node for (DST @ CURRENT_LOC).
                let dst_node =
                    DepNode::new(*dst, self.make_call_string(location), self.tcx, &self.body);

                // Clear all previous mutations.
                let dst_mutations = state.last_mutation.entry(*dst).or_default();
                dst_mutations.clear();

                // Register that `dst` is mutated at the current location.
                dst_mutations.insert(RichLocation::Location(location));

                dst_node
            })
            .collect()
    }

    /// Update the PDG with arrows from `inputs` to `mutated` at `location`.
    fn apply_mutation(
        &self,
        state: &mut PartialGraph<'tcx>,
        location: Location,
        mutated: Either<Place<'tcx>, DepNode<'tcx>>,
        inputs: Inputs<'tcx>,
        target_use: TargetUse,
    ) {
        trace!("Applying mutation to {mutated:?} with inputs {inputs:?} at {location:?}");

        let ctrl_inputs = self.find_control_inputs(location);

        trace!("  Found control inputs {ctrl_inputs:?}");

        let data_inputs = match inputs {
            Inputs::Unresolved { places } => places
                .into_iter()
                .flat_map(|(input, input_use)| {
                    self.find_data_inputs(state, input)
                        .into_iter()
                        .map(move |input| {
                            (
                                input,
                                input_use.map_or(SourceUse::Operand, SourceUse::Argument),
                            )
                        })
                })
                .collect::<Vec<_>>(),
            Inputs::Resolved { node_use, node } => vec![(node, node_use)],
        };
        trace!("  Data inputs: {data_inputs:?}");

        let outputs = match mutated {
            Either::Left(place) => self.find_and_update_outputs(state, place, location),
            Either::Right(node) => vec![node],
        };
        trace!("  Outputs: {outputs:?}");

        for output in &outputs {
            trace!("  Adding node {output}");
            state.nodes.insert(*output);
        }

        // Add data dependencies: data_input -> output
        for (data_input, source_use) in data_inputs {
            let data_edge = DepEdge::data(self.make_call_string(location), source_use, target_use);
            for output in &outputs {
                trace!("  Adding edge {data_input} -> {output}");
                state.edges.insert((data_input, *output, data_edge));
            }
        }

        // Add control dependencies: ctrl_input -> output
        for (ctrl_input, edge) in &ctrl_inputs {
            for output in &outputs {
                state.edges.insert((*ctrl_input, *output, *edge));
            }
        }
    }

    /// Resolve a function [`Operand`] to a specific [`DefId`] and generic arguments if possible.
    pub(crate) fn operand_to_def_id(
        &self,
        func: &Operand<'tcx>,
    ) -> Option<(DefId, &'tcx List<GenericArg<'tcx>>)> {
        let ty = match func {
            Operand::Constant(func) => func.literal.ty(),
            Operand::Copy(place) | Operand::Move(place) => {
                place.ty(&self.body.local_decls, self.tcx).ty
            }
        };
        let ty = utils::ty_resolve(ty, self.tcx);
        match ty.kind() {
            TyKind::FnDef(def_id, generic_args) => Some((*def_id, generic_args)),
            TyKind::Generator(def_id, generic_args, _) => Some((*def_id, generic_args)),
            ty => {
                trace!("Bailing from handle_call because func is literal with type: {ty:?}");
                None
            }
        }
    }

    fn fmt_fn(&self, def_id: DefId) -> String {
        self.tcx.def_path_str(def_id)
    }

    /// Special case behavior for calls to functions used in desugaring async functions.
    ///
    /// Ensures that functions like `Pin::new_unchecked` are not modularly-approximated.
    fn approximate_async_functions(
        &self,
        state: &mut PartialGraph<'tcx>,
        def_id: DefId,
        args: &[Operand<'tcx>],
        destination: Place<'tcx>,
        location: Location,
    ) -> bool {
        let lang_items = self.tcx.lang_items();
        if Some(def_id) == lang_items.new_unchecked_fn() {
            let [op] = args else {
                unreachable!();
            };
            let mut operands = IndexVec::new();
            operands.push(op.clone());
            let TyKind::Adt(adt_id, generics) =
                destination.ty(self.body.as_ref(), self.tcx).ty.kind()
            else {
                unreachable!()
            };
            assert_eq!(adt_id.did(), lang_items.pin_type().unwrap());
            let aggregate_kind =
                AggregateKind::Adt(adt_id.did(), VariantIdx::from_u32(0), generics, None, None);
            let rvalue = Rvalue::Aggregate(Box::new(aggregate_kind), operands);
            trace!("Handling new_unchecked as assign for {destination:?}");
            self.modular_mutation_visitor(state)
                .visit_assign(&destination, &rvalue, location);
            true
        } else if Some(def_id) == lang_items.into_future_fn()
            // FIXME: better way to get retrieve this stdlib DefId?
            || self.tcx.def_path_str(def_id) == "<F as std::future::IntoFuture>::into_future"
        {
            trace!("Handling into_future as assign for {destination:?}");
            let [op] = args else {
                unreachable!();
            };
            self.modular_mutation_visitor(state).visit_assign(
                &destination,
                &Rvalue::Use(op.clone()),
                location,
            );
            true
        } else {
            dbg!(self.tcx.def_path_str(def_id));
            false
        }
    }

    /// Attempt to inline a call to a function, returning None if call is not inline-able.
    fn handle_call(
        &self,
        state: &mut PartialGraph<'tcx>,
        location: Location,
        func: &Operand<'tcx>,
        args: &[Operand<'tcx>],
        destination: Place<'tcx>,
    ) -> Option<()> {
        // Note: my comments here will use "child" to refer to the callee and
        // "parent" to refer to the caller, since the words are most visually distinct.

        let tcx = self.tcx;

        let (called_def_id, generic_args) = self.operand_to_def_id(func)?;
        trace!("Resolved call to function: {}", self.fmt_fn(called_def_id));

        // Monomorphize the called function with the known generic_args.
        let param_env = tcx.param_env_reveal_all_normalized(self.def_id);
        let resolved_fn =
            utils::try_resolve_function(self.tcx, called_def_id, param_env, generic_args);
        let resolved_def_id = resolved_fn.def_id();
        if log_enabled!(Level::Trace) && called_def_id != resolved_def_id {
            let (called, resolved) = (self.fmt_fn(called_def_id), self.fmt_fn(resolved_def_id));
            trace!("  `{called}` monomorphized to `{resolved}`",);
        }

        // Don't inline recursive calls.
        if let Some(cx) = &self.calling_context {
            if cx.call_stack.contains(&resolved_def_id) {
                trace!("  Bailing due to recursive call");
                return None;
            }
        }

<<<<<<< HEAD
        // Don't do anything with `IntoFuture::into_future` or else
        // the async context will get bulk-modified losing field-sensitivity.
        //
        // FIXME: this should not use string comparison. But this is a trait
        // method so it's not in lang_items...
        let def_name = tcx.opt_item_name(resolved_def_id);
        if def_name
            .map(|ident| ident.as_str() == "into_future")
            .unwrap_or(false)
        {
=======
        if self.approximate_async_functions(state, resolved_def_id, args, destination, location) {
>>>>>>> 7dfaaef1
            return Some(());
        }

        if !resolved_def_id.is_local() {
            trace!(
                "  Bailing because func is non-local: `{}`",
                tcx.def_path_str(resolved_def_id)
            );
            return None;
        };

        let call_kind = match self.classify_call_kind(called_def_id, args) {
            Ok(cc) => cc,
            Err(async_err) => {
                if let Some(cb) = self.params.call_change_callback.as_ref() {
                    cb.on_inline_miss(
                        resolved_fn,
                        location,
                        self.params.root,
                        self.calling_context.as_ref().map(|s| s.call_string),
                        InlineMissReason::Async(async_err),
                    )
                }
                return None;
            }
        };

        let calling_convention = CallingConvention::from_call_kind(&call_kind, args);

        trace!(
            "  Handling call! with kind {}",
            match &call_kind {
                CallKind::Direct => "direct",
                CallKind::Indirect => "indirect",
                CallKind::AsyncPoll { .. } => "async poll",
            }
        );

        // A helper to translate an argument (or return) in the child into a place in the parent.
        let parent_body = &self.body;
        let translate_to_parent = |child: Place<'tcx>| -> Option<Place<'tcx>> {
            trace!("  Translating child place: {child:?}");
            let (parent_place, child_projection) = calling_convention.handle_translate(
                &self.async_info,
                self.tcx,
                child,
                destination,
                &self.body,
            )?;

            let parent_place_projected = parent_place.project_deeper(child_projection, tcx);
            trace!("  ⮑ Translated to: {parent_place_projected:?}");
            Some(utils::retype_place(
                parent_place_projected,
                self.tcx,
                parent_body,
                self.def_id.to_def_id(),
            ))
        };

        // Recursively generate the PDG for the child function.
        let params = self.pdg_params_for_call(resolved_fn);
        let calling_context = self.calling_context_for(resolved_def_id, location);
        let call_string = calling_context.call_string;

        let cache_key = call_string.push(GlobalLocation {
            function: resolved_fn.def_id().expect_local(),
            location: RichLocation::Start,
        });

        let is_cached = self.pdg_cache.is_in_cache(&cache_key);

        let call_changes = self.params.call_change_callback.as_ref().map(|callback| {
            let info = if let CallKind::AsyncPoll(resolution, loc, _) = call_kind {
                // Special case for async. We ask for skipping not on the closure, but
                // on the "async" function that created it. This is needed for
                // consistency in skipping. Normally, when "poll" is inlined, mutations
                // introduced by the creator of the future are not recorded and instead
                // handled here, on the closure. But if the closure is skipped we need
                // those mutations to occur. To ensure this we always ask for the
                // "CallChanges" on the creator so that both creator and closure have
                // the same view of whether they are inlined or "Skip"ped.
                CallInfo {
                    callee: resolution,
                    call_string: self.make_call_string(loc),
                    is_cached,
                }
            } else {
                CallInfo {
                    callee: resolved_fn,
                    call_string,
                    is_cached,
                }
            };
            callback.on_inline(info)
        });

        // Handle async functions at the time of polling, not when the future is created.
        if tcx.asyncness(resolved_def_id).is_async() {
            trace!("  Bailing because func is async");

            // Register a synthetic assignment of `future = (arg0, arg1, ...)`.
            let rvalue = Rvalue::Aggregate(
                Box::new(AggregateKind::Tuple),
                IndexVec::from_iter(args.iter().cloned()),
            );
            self.modular_mutation_visitor(state)
                .visit_assign(&destination, &rvalue, location);

            // If a skip was requested then "poll" will not be inlined later so we
            // bail with "None" here and perform the mutations. Otherwise we bail with
            // "Some", knowing that handling "poll" later will handle the mutations.
            return (!matches!(
                &call_changes,
                Some(CallChanges {
                    skip: SkipCall::Skip,
                    ..
                })
            ))
            .then_some(());
        }

        if matches!(
            call_changes,
            Some(CallChanges {
                skip: SkipCall::Skip,
                ..
            })
        ) {
            trace!("  Bailing because user callback said to bail");
            return None;
        }

        let child_constructor = GraphConstructor::new(
            params,
            Some(calling_context),
            self.async_info.clone(),
            &self.pdg_cache,
        );

        if let Some(changes) = call_changes {
            for FakeEffect {
                place: callee_place,
                kind: cause,
            } in changes.fake_effects
            {
                let caller_place = match translate_to_parent(callee_place) {
                    Some(place) => place,
                    None => continue,
                };
                let source_use = Some(callee_place.local.as_u32() as u8);
                let target_use = TargetUse::Assign;
                let inputs = Inputs::Unresolved {
                    places: vec![(caller_place, source_use)],
                };
                match cause {
                    FakeEffectKind::Read => self.apply_mutation(
                        state,
                        location,
                        Either::Right(
                            child_constructor.make_dep_node(callee_place, RichLocation::Start),
                        ),
                        inputs,
                        target_use,
                    ),
                    FakeEffectKind::Write => self.apply_mutation(
                        state,
                        location,
                        Either::Left(caller_place),
                        inputs,
                        target_use,
                    ),
                };
            }
        }

        let child_graph = child_constructor.construct_partial_cached();

        // Find every reference to a parent-able node in the child's graph.
        let as_arg = |node: &DepNode<'tcx>| {
            if node.at.leaf().function != child_constructor.def_id {
                return None;
            }
            if node.place.local == RETURN_PLACE {
                Some(None)
            } else if node.place.is_arg(&child_constructor.body) {
                Some(Some(node.place.local.as_u32() as u8 - 1))
            } else {
                None
            }
        };
        let parentable_srcs = child_graph
            .edges
            .iter()
            .map(|(src, _, _)| *src)
            .filter_map(|a| Some((a, as_arg(&a)?)))
            .filter(|(node, _)| node.at.leaf().location.is_start());
        let parentable_dsts = child_graph
            .edges
            .iter()
            .map(|(_, dst, _)| *dst)
            .filter_map(|a| Some((a, as_arg(&a)?)))
            .filter(|node| node.0.at.leaf().location.is_end());

        // For each source node CHILD that is parentable to PLACE,
        // add an edge from PLACE -> CHILD.
        trace!("PARENT -> CHILD EDGES:");
        for (child_src, _kind) in parentable_srcs {
            if let Some(parent_place) = translate_to_parent(child_src.place) {
                self.apply_mutation(
                    state,
                    location,
                    Either::Right(child_src),
                    Inputs::Unresolved {
                        places: vec![(parent_place, None)],
                    },
                    TargetUse::Assign,
                );
            }
        }

        // For each destination node CHILD that is parentable to PLACE,
        // add an edge from CHILD -> PLACE.
        //
        // PRECISION TODO: for a given child place, we only want to connect
        // the *last* nodes in the child function to the parent, not *all* of them.
        trace!("CHILD -> PARENT EDGES:");
        for (child_dst, kind) in parentable_dsts {
            if let Some(parent_place) = translate_to_parent(child_dst.place) {
                self.apply_mutation(
                    state,
                    location,
                    Either::Left(parent_place),
                    Inputs::Resolved {
                        node: child_dst,
                        node_use: SourceUse::Operand,
                    },
                    kind.map_or(TargetUse::Return, TargetUse::MutArg),
                );
            }
        }

        state.nodes.extend(&child_graph.nodes);
        state.edges.extend(&child_graph.edges);

        trace!("  Inlined {}", self.fmt_fn(resolved_def_id));

        Some(())
    }

    fn modular_mutation_visitor<'a>(
        &'a self,
        state: &'a mut PartialGraph<'tcx>,
    ) -> ModularMutationVisitor<'a, 'tcx, impl FnMut(Location, Mutation<'tcx>) + 'a> {
        ModularMutationVisitor::new(&self.place_info, move |location, mutation| {
            self.apply_mutation(
                state,
                location,
                Either::Left(mutation.mutated),
                Inputs::Unresolved {
                    places: mutation.inputs,
                },
                mutation.mutation_reason,
            )
        })
    }

    fn handle_terminator(
        &self,
        terminator: &Terminator<'tcx>,
        state: &mut PartialGraph<'tcx>,
        location: Location,
    ) {
        match &terminator.kind {
            // Special case: if the current block is a SwitchInt, then other blocks could be control-dependent on it.
            // We need to create a node for the value of the discriminant at this point, so control-dependent mutations
            // can use it as a source.
            TerminatorKind::SwitchInt { discr, .. } => {
                if let Some(place) = discr.place() {
                    self.apply_mutation(
                        state,
                        location,
                        Either::Left(place),
                        Inputs::Unresolved {
                            places: vec![(place, None)],
                        },
                        TargetUse::Assign,
                    );
                }
            }

            // Special case: need to deal with context-sensitivity for function calls.
            TerminatorKind::Call {
                func,
                args,
                destination,
                ..
            } => {
                if self
                    .handle_call(state, location, func, args, *destination)
                    .is_none()
                {
                    self.modular_mutation_visitor(state)
                        .visit_terminator(terminator, location)
                }
            }

            // Fallback: call the visitor
            _ => self
                .modular_mutation_visitor(state)
                .visit_terminator(terminator, location),
        }
    }

    fn construct_partial_cached(&self) -> Rc<PartialGraph<'tcx>> {
        let key = self.make_call_string(RichLocation::Start);
        let pdg = self
            .pdg_cache
            .get(key, move |_| Rc::new(self.construct_partial()));
        Rc::clone(pdg)
    }

    pub(crate) fn construct_partial(&self) -> PartialGraph<'tcx> {
        if let Some(g) = self.try_handle_as_async() {
            return g;
        }

        let mut analysis = DfAnalysis(self)
            .into_engine(self.tcx, &self.body)
            .iterate_to_fixpoint()
            .into_results_cursor(&self.body);

        let mut final_state = PartialGraph::default();
        let all_returns = self.body.all_returns().map(|ret| ret.block).collect_vec();
        let has_return = !all_returns.is_empty();
        let blocks = if has_return {
            all_returns.clone()
        } else {
            self.body.basic_blocks.indices().collect_vec()
        };
        for block in blocks {
            analysis.seek_to_block_end(block);
            final_state.join(analysis.get());
        }

        if has_return {
            for block in all_returns {
                analysis.seek_to_block_end(block);
                let return_state = analysis.get();
                for (place, locations) in &return_state.last_mutation {
                    let ret_kind = if place.local == RETURN_PLACE {
                        TargetUse::Return
                    } else if let Some(num) = as_arg(*place, &self.body) {
                        TargetUse::MutArg(num)
                    } else {
                        continue;
                    };
                    for location in locations {
                        let src = self.make_dep_node(*place, *location);
                        let dst = self.make_dep_node(*place, RichLocation::End);
                        let edge = DepEdge::data(
                            self.make_call_string(self.body.terminator_loc(block)),
                            SourceUse::Operand,
                            ret_kind,
                        );
                        final_state.edges.insert((src, dst, edge));
                    }
                }
            }
        }

        final_state
    }

    fn domain_to_petgraph(self, domain: &PartialGraph<'tcx>) -> DepGraph<'tcx> {
        let mut graph: DiGraph<DepNode<'tcx>, DepEdge> = DiGraph::new();
        let mut nodes = FxHashMap::default();
        macro_rules! add_node {
            ($n:expr) => {
                *nodes.entry($n).or_insert_with(|| graph.add_node($n))
            };
        }

        for node in &domain.nodes {
            let _ = add_node!(*node);
        }

        for (src, dst, kind) in &domain.edges {
            let src_idx = add_node!(*src);
            let dst_idx = add_node!(*dst);
            graph.add_edge(src_idx, dst_idx, *kind);
        }

        DepGraph::new(graph)
    }

    pub fn construct(self) -> DepGraph<'tcx> {
        let partial = self.construct_partial_cached();
        self.domain_to_petgraph(&partial)
    }

    /// Determine the type of call-site.
    ///
    /// The error case is if we tried to resolve this as async and failed. We
    /// know it *is* async but we couldn't determine the information needed to
    /// analyze the function, therefore we will have to approximate it.
    fn classify_call_kind<'a>(
        &'a self,
        def_id: DefId,
        original_args: &'a [Operand<'tcx>],
    ) -> Result<CallKind<'tcx>, String> {
        match self.try_poll_call_kind(def_id, original_args) {
            AsyncDeterminationResult::Resolved(r) => Ok(r),
            AsyncDeterminationResult::NotAsync => Ok(self
                .try_indirect_call_kind(def_id)
                .unwrap_or(CallKind::Direct)),
            AsyncDeterminationResult::Unresolvable(reason) => Err(reason),
        }
    }

    fn try_indirect_call_kind(&self, def_id: DefId) -> Option<CallKind<'tcx>> {
        let lang_items = self.tcx.lang_items();
        let my_impl = self.tcx.impl_of_method(def_id)?;
        let my_trait = self.tcx.trait_id_of_impl(my_impl)?;
        (Some(my_trait) == lang_items.fn_trait()
            || Some(my_trait) == lang_items.fn_mut_trait()
            || Some(my_trait) == lang_items.fn_once_trait())
        .then_some(CallKind::Indirect)
    }
}

pub enum CallKind<'tcx> {
    /// A standard function call like `f(x)`.
    Direct,
    /// A call to a function variable, like `fn foo(f: impl Fn()) { f() }`
    Indirect,
    /// A poll to an async function, like `f.await`.
    AsyncPoll(FnResolution<'tcx>, Location, Place<'tcx>),
}

struct DfAnalysis<'a, 'tcx>(&'a GraphConstructor<'tcx>);

impl<'tcx> df::AnalysisDomain<'tcx> for DfAnalysis<'_, 'tcx> {
    type Domain = PartialGraph<'tcx>;

    const NAME: &'static str = "GraphConstructor";

    fn bottom_value(&self, _body: &Body<'tcx>) -> Self::Domain {
        PartialGraph::default()
    }

    fn initialize_start_block(&self, _body: &Body<'tcx>, _state: &mut Self::Domain) {}
}

impl<'tcx> df::Analysis<'tcx> for DfAnalysis<'_, 'tcx> {
    fn apply_statement_effect(
        &mut self,
        state: &mut Self::Domain,
        statement: &Statement<'tcx>,
        location: Location,
    ) {
        self.0
            .modular_mutation_visitor(state)
            .visit_statement(statement, location)
    }

    fn apply_terminator_effect<'mir>(
        &mut self,
        state: &mut Self::Domain,
        terminator: &'mir Terminator<'tcx>,
        location: Location,
    ) -> TerminatorEdges<'mir, 'tcx> {
        self.0.handle_terminator(terminator, state, location);
        terminator.edges()
    }

    fn apply_call_return_effect(
        &mut self,
        _state: &mut Self::Domain,
        _block: BasicBlock,
        _return_places: rustc_middle::mir::CallReturnPlaces<'_, 'tcx>,
    ) {
    }
}<|MERGE_RESOLUTION|>--- conflicted
+++ resolved
@@ -8,10 +8,7 @@
 use log::{debug, log_enabled, trace, Level};
 use petgraph::graph::DiGraph;
 
-<<<<<<< HEAD
-=======
 use rustc_abi::VariantIdx;
->>>>>>> 7dfaaef1
 use rustc_borrowck::consumers::{places_conflict, BodyWithBorrowckFacts, PlaceConflictBias};
 use rustc_hash::{FxHashMap, FxHashSet};
 use rustc_hir::def_id::{DefId, LocalDefId};
@@ -757,20 +754,7 @@
             }
         }
 
-<<<<<<< HEAD
-        // Don't do anything with `IntoFuture::into_future` or else
-        // the async context will get bulk-modified losing field-sensitivity.
-        //
-        // FIXME: this should not use string comparison. But this is a trait
-        // method so it's not in lang_items...
-        let def_name = tcx.opt_item_name(resolved_def_id);
-        if def_name
-            .map(|ident| ident.as_str() == "into_future")
-            .unwrap_or(false)
-        {
-=======
         if self.approximate_async_functions(state, resolved_def_id, args, destination, location) {
->>>>>>> 7dfaaef1
             return Some(());
         }
 
