//! MIR visitor ([`CollectingVisitor`]) that discovers and stores all items of interest.
//!
//! Items of interest is anything annotated with one of the `paralegal_flow::`
//! annotations.
use crate::{consts, desc::*, rust::*, utils::*, HashMap, MarkerCtx};

use hir::{
    def_id::DefId,
    intravisit::{self, FnKind},
    BodyId,
};
use rustc_middle::hir::nested_filter::OnlyBodies;
use rustc_span::{symbol::Ident, Span, Symbol};

/// Values of this type can be matched against Rust attributes
pub type AttrMatchT = Vec<Symbol>;

/// A mapping of annotations that are attached to function calls.
///
/// XXX: This needs to be adjusted to attach to the actual call site instead of
/// the function `DefId`
pub type CallSiteAnnotations = HashMap<DefId, Vec<Annotation>>;

#[allow(clippy::type_complexity)]
/// This visitor traverses the items in the analyzed crate to discover
/// annotations and analysis targets and store them in this struct. After the
/// discovery phase [`Self::analyze`] is used to drive the
/// actual analysis. All of this is conveniently encapsulated in the
/// [`Self::run`] method.
pub struct CollectingVisitor<'tcx> {
    /// Reference to rust compiler queries.
    pub tcx: TyCtxt<'tcx>,
    /// Command line arguments.
    pub opts: &'static crate::Args,
    /// Functions that are annotated with `#[paralegal_flow::analyze]`. For these we will
    /// later perform the analysis
    pub functions_to_analyze: Vec<FnToAnalyze>,

    pub marker_ctx: MarkerCtx<'tcx>,
}

/// A function we will be targeting to analyze with
/// [`CollectingVisitor::handle_target`].
pub struct FnToAnalyze {
    pub name: Ident,
<<<<<<< HEAD
    pub body_id: DefId,
=======
    pub def_id: DefId,
>>>>>>> b03ec0e3
}

impl FnToAnalyze {
    /// Give me a name that describes this function.
    pub fn name(&self) -> Symbol {
        self.name.name
    }
}

impl<'tcx> CollectingVisitor<'tcx> {
    pub(crate) fn new(
        tcx: TyCtxt<'tcx>,
        opts: &'static crate::Args,
        marker_ctx: MarkerCtx<'tcx>,
    ) -> Self {
        Self {
            tcx,
            opts,
            functions_to_analyze: vec![],
            marker_ctx,
        }
    }

    /// Does the function named by this id have the `paralegal_flow::analyze` annotation
    fn should_analyze_function(&self, ident: LocalDefId) -> bool {
        self.tcx
            .hir()
            .attrs(self.tcx.local_def_id_to_hir_id(ident))
            .iter()
            .any(|a| a.matches_path(&consts::ANALYZE_MARKER))
    }
}

impl<'tcx> intravisit::Visitor<'tcx> for CollectingVisitor<'tcx> {
    type NestedFilter = OnlyBodies;

    fn nested_visit_map(&mut self) -> Self::Map {
        self.tcx.hir()
    }

    /// Finds the functions that have been marked as targets.
    fn visit_fn(
        &mut self,
        kind: FnKind<'tcx>,
        declaration: &'tcx rustc_hir::FnDecl<'tcx>,
        body_id: BodyId,
        _s: Span,
        id: LocalDefId,
    ) {
        match &kind {
            FnKind::ItemFn(name, _, _) | FnKind::Method(name, _)
                if self.should_analyze_function(id) =>
            {
                self.functions_to_analyze.push(FnToAnalyze {
                    name: *name,
<<<<<<< HEAD
                    body_id: id.to_def_id(),
=======
                    def_id: id.to_def_id(),
>>>>>>> b03ec0e3
                });
            }
            _ => (),
        }

        // dispatch to recursive walk. This is probably unnecessary but if in
        // the future we decide to do something with nested items we may need
        // it.
        intravisit::walk_fn(self, kind, declaration, body_id, id)
    }
}<|MERGE_RESOLUTION|>--- conflicted
+++ resolved
@@ -43,11 +43,7 @@
 /// [`CollectingVisitor::handle_target`].
 pub struct FnToAnalyze {
     pub name: Ident,
-<<<<<<< HEAD
-    pub body_id: DefId,
-=======
     pub def_id: DefId,
->>>>>>> b03ec0e3
 }
 
 impl FnToAnalyze {
@@ -103,11 +99,7 @@
             {
                 self.functions_to_analyze.push(FnToAnalyze {
                     name: *name,
-<<<<<<< HEAD
-                    body_id: id.to_def_id(),
-=======
                     def_id: id.to_def_id(),
->>>>>>> b03ec0e3
                 });
             }
             _ => (),
