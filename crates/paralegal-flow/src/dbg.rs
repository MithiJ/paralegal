//! Helpers for debugging
//!
//! Defines pretty printers and dot graph output.
//!
//! Often times the pretty printers wrappers around references to graph structs,
//! like [PrintableMatrix]. These wrappers have
//! `Debug` and/or `Display` implementations so that you can flexibly print them
//! to stdout, a file or a log statement. Some take additional information (such
//! as [TyCtxt]) to get contextual information that is used to make the output
//! more useful.
use flowistry::indexed::IndexedDomain;
use paralegal_spdg::{rustc_portable::DefId, Identifier};

use crate::{
    ir::CallOnlyFlow,
    rust::{mir, TyCtxt},
    utils::{body_name_pls, TyCtxtExt},
    HashMap, HashSet,
};
extern crate dot;

pub fn print_flowistry_matrix<'a: 'tcx, 'tcx, W: std::io::Write>(
    mut out: W,
    matrix: &'a flowistry::infoflow::FlowDomain<'tcx>,
) -> std::io::Result<()> {
    write!(out, "{}", PrintableMatrix(matrix))
}

/// Pretty printing struct for a flowistry result.
pub struct PrintableMatrix<'a>(pub &'a flowistry::infoflow::FlowDomain<'a>);

impl<'a> std::fmt::Display for PrintableMatrix<'a> {
    fn fmt(&self, out: &mut std::fmt::Formatter<'_>) -> std::fmt::Result {
        fn shortened(mut s: String, i: usize) -> String {
            s.truncate(i);
            s
        }
        let domain = &self.0.col_domain();
        let header_col_width = 10;
        let cell_width = 8;
        write!(out, "{:header_col_width$} |", ' ')?;

        for (_, v) in domain.as_vec().iter_enumerated() {
            write!(out, "{:^cell_width$}", format!("{:?}", v))?
        }
        writeln!(out)?;

        for (v, r) in self.0.rows() {
            write!(
                out,
                "{:header_col_width$} |",
                shortened(format!("{:?}", v), header_col_width)
            )?;
            for (i, _) in domain.as_vec().iter_enumerated() {
                write!(
                    out,
                    "{:^cell_width$}",
                    if r.contains(i) { "×" } else { " " }
                )?
            }
            writeln!(out)?
        }
        Ok(())
    }
}

pub mod call_only_flow_dot {
    //! Dot graph representation for [`CallOnlyFlow`].
    use std::collections::HashSet;

    use crate::{
        ir::{CallOnlyFlow, GlobalLocation, GlobalLocationS},
        rust::mir::{Statement, StatementKind},
        rust::TyCtxt,
        utils::{unique_identifier_for_item, AsFnAndArgs, DfppBodyExt, LocationExt, TyCtxtExt},
        Either,
    };

    /// `None` encodes the return state of the function
    pub type N = Option<GlobalLocation>;
    #[derive(Clone)]
    pub struct E {
        from: N,
        to: N,
        into: To,
    }
    #[derive(Clone, PartialEq, Eq)]
    enum To {
        Ctrl,
        Arg(usize),
    }
    pub struct G<'tcx, 'g, Flow> {
        graph: &'g Flow,
        tcx: TyCtxt<'tcx>,
        detailed: bool,
    }

    impl<'a, 'tcx, 'g> dot::GraphWalk<'a, N, E> for G<'tcx, 'g, CallOnlyFlow> {
        fn nodes(&'a self) -> dot::Nodes<'a, N> {
            self.graph
                .location_dependencies
                .iter()
                .flat_map(|(to, v)| {
                    std::iter::once(*to)
                        .chain(v.ctrl_deps.iter().cloned())
                        .chain(v.input_deps.iter().flat_map(|deps| deps.iter().cloned()))
                })
                .collect::<HashSet<_>>()
                .into_iter()
                .map(Some)
                .chain([None])
                .collect::<Vec<_>>()
                .into()
        }
        fn edges(&'a self) -> dot::Edges<'a, E> {
            self.graph
                .location_dependencies
                .iter()
                .flat_map(|(&to, v)| {
                    v.ctrl_deps
                        .iter()
                        .map(move |&from| E {
                            from: Some(from),
                            to: Some(to),
                            into: To::Ctrl,
                        })
                        .chain(v.input_deps.iter().enumerate().flat_map(move |(i, deps)| {
                            deps.iter().map(move |&from| E {
                                from: Some(from),
                                to: Some(to),
                                into: To::Arg(i),
                            })
                        }))
                })
                .collect::<Vec<_>>()
                .into()
        }
        fn source(&'a self, edge: &E) -> N {
            edge.from
        }
        fn target(&'a self, edge: &E) -> N {
            edge.to
        }
    }

    impl<'a, 'g, 'tcx, Flow> dot::Labeller<'a, N, E> for G<'tcx, 'g, Flow> {
        fn graph_id(&'a self) -> dot::Id<'a> {
            dot::Id::new("g").unwrap()
        }
        fn node_id(&'a self, n: &N) -> dot::Id<'a> {
            if let Some(n) = n {
                dot::Id::new(format!("n{}", n.stable_id())).unwrap()
            } else {
                dot::Id::new("return").unwrap()
            }
        }
        fn node_shape(&'a self, _node: &N) -> Option<dot::LabelText<'a>> {
            Some(dot::LabelText::LabelStr("record".into()))
        }

        fn source_port_position(
            &'a self,
            _e: &E,
        ) -> (Option<dot::Id<'a>>, Option<dot::CompassPoint>) {
            (Some(dot::Id::new("ret").unwrap()), None)
        }

        fn target_port_position(
            &'a self,
            e: &E,
        ) -> (Option<dot::Id<'a>>, Option<dot::CompassPoint>) {
            (
                match e.into {
                    To::Ctrl => Some(dot::Id::new("ctrl").unwrap()),
                    To::Arg(i) => Some(dot::Id::new(format!("a{}", i)).unwrap()),
                },
                None,
            )
        }

        fn node_label(&'a self, n: &N) -> dot::LabelText<'a> {
            use std::fmt::Write;
            let GlobalLocationS {
                location: loc,
                function: body_id,
            } = if let Some(n) = n {
                n.innermost()
            } else {
                return dot::LabelText::LabelStr("return".into());
            };
<<<<<<< HEAD
            let body_with_facts = self.tcx.body_for_body_id(body_id).unwrap();
=======
            let body_with_facts = self.tcx.body_for_def_id(body_id).unwrap();
>>>>>>> b03ec0e3
            let body = &body_with_facts.simplified_body();
            let write_label = |s: &mut String| -> std::fmt::Result {
                write!(s, "{{B{}:{}", loc.block.as_usize(), loc.statement_index)?;
                if self.detailed {
                    let mut locs = n.iter().collect::<Vec<_>>();
                    locs.pop();
                    locs.reverse();
                    for l in locs.into_iter() {
                        write!(
                            s,
                            "@{:?}:{}",
                            l.outermost_location().block,
                            l.outermost_location().statement_index
                        )?;
                    }
                };
                let stmt = if !loc.is_real(body) {
                    None
                } else {
                    Some(body.stmt_at_better_err(loc))
                };
                let typ = if let Some(ref stmt) = stmt {
                    if stmt.is_left() {
                        "S"
                    } else {
                        "T"
                    }
                } else {
                    "A"
                };
                write!(s, "|{typ}}}|")?;
                if let Some(stmt) = stmt {
                    match stmt {
                        Either::Right(term) => {
                            if let Ok((fun, args, _)) = term.as_fn_and_args(self.tcx) {
                                let fun_name = unique_identifier_for_item(self.tcx, fun);
                                write!(s, "{{{{")?;
                                for (i, arg) in args.iter().enumerate() {
                                    write!(s, "<a{}>", i)?;
                                    match arg {
                                        Some(a) if self.detailed => write!(s, "{:?}", a),
                                        _ => write!(s, "{}", i),
                                    }?;
                                    write!(s, "|")?;
                                }
                                write!(s, "C}}|<ret>{fun_name}}}")?;
                            } else {
                                write!(s, "<ret>")?;
                                term.kind.fmt_head(s)?;
                            }
                        }
                        Either::Left(Statement {
                            kind: StatementKind::Assign(assign),
                            ..
                        }) => {
                            let mut to = String::new();
                            write!(to, "{:?}", assign.1)?;
                            // Chop off the type information (if it exists),
                            // because it makes the dot label invalid
                            if let Some(idx) = to.find([':', '{']) {
                                to.truncate(idx);
                            }
                            write!(s, "<ret>{:?} = {:?}", assign.0, to)?;
                        }
                        Either::Left(_stmt) => {
                            write!(s, "<ret>?")?;
                        }
                    }
                } else {
                    write!(s, "<ret>{:?}", loc)?;
                }
                Ok(())
            };
            let mut s = String::new();
            write_label(&mut s).unwrap();
            dot::LabelText::LabelStr(s.into())
        }

        fn edge_color(&'a self, e: &E) -> Option<dot::LabelText<'a>> {
            (e.into == To::Ctrl).then(|| dot::LabelText::LabelStr("aqua".into()))
        }
    }

    /// Write a dot representation for this `graph` to `out`.
    ///
    /// You can use this function on [`CallOnlyFlow`] or [`GlobalFlowGraph`].
    ///
    /// **Caveat**: the rendering for [`GlobalFlowGraph`] is currently broken,
    /// as it does not show the links into inlined function correctly at the
    /// call site.
    pub fn dump<'tcx, 'g, W: std::io::Write, Flow, N: Clone, E: Clone>(
        tcx: TyCtxt<'tcx>,
        graph: &'g Flow,
        mut out: W,
    ) -> std::io::Result<()>
    where
        for<'a> G<'tcx, 'g, Flow>: dot::GraphWalk<'a, N, E> + dot::Labeller<'a, N, E>,
    {
        dot::render(
            &G {
                graph,
                tcx,
                detailed: false,
            },
            &mut out,
        )
    }
}

use crate::serializers::{Bodies, BodyProxy};

/// All locations that a body has (helper)
pub fn locations_of_body<'a: 'tcx, 'tcx>(
    body: &'a mir::Body<'tcx>,
) -> impl Iterator<Item = mir::Location> + 'a + 'tcx {
    body.basic_blocks
        .iter_enumerated()
        .flat_map(|(block, dat)| {
            (0..=dat.statements.len()).map(move |statement_index| mir::Location {
                block,
                statement_index,
            })
        })
}

/// Write this `flow` to `out` using a JSON serializer. The companion function
/// for reading the graph back in is
/// [read_non_transitive_graph_and_body].
pub fn write_non_transitive_graph_and_body<W: std::io::Write>(
    tcx: TyCtxt,
    flow: &CallOnlyFlow,
    mut out: W,
) {
    let bodies = Bodies(
        flow.location_dependencies
            .iter()
            .flat_map(|(l, deps)| {
                std::iter::once(*l).chain(
                    std::iter::once(&deps.ctrl_deps)
                        .chain(deps.input_deps.iter())
                        .flat_map(|s| s.iter().cloned()),
                )
            })
            .map(|l| l.innermost_function())
            .collect::<HashSet<DefId>>()
            .into_iter()
            .map(|bid| {
                (
                    bid,
                    (
                        Identifier::new(body_name_pls(tcx, bid.expect_local()).name),
                        BodyProxy::from_body_with_normalize(
<<<<<<< HEAD
                            tcx.body_for_body_id(bid).unwrap().simplified_body(),
=======
                            tcx.body_for_def_id(bid).unwrap().simplified_body(),
>>>>>>> b03ec0e3
                            tcx,
                        ),
                    ),
                )
            })
            .collect::<HashMap<_, _>>(),
    );

    // We use serde_bare because JSON doesn't allow for non-string hashmap keys,
    // which we use in the CallOnlyFlow
    serde_bare::to_writer(&mut out, &(flow, bodies)).unwrap()
}

/// Read a flow and a set of mentioned `mir::Body`s from the file. Is expected
/// to use JSON serialization.
///
/// The companion function [write_non_transitive_graph_and_body] can be used to
/// create such a file.
pub fn read_non_transitive_graph_and_body<R: std::io::Read>(read: R) -> (CallOnlyFlow, Bodies) {
    serde_bare::from_reader(read).unwrap()
}<|MERGE_RESOLUTION|>--- conflicted
+++ resolved
@@ -188,11 +188,7 @@
             } else {
                 return dot::LabelText::LabelStr("return".into());
             };
-<<<<<<< HEAD
-            let body_with_facts = self.tcx.body_for_body_id(body_id).unwrap();
-=======
             let body_with_facts = self.tcx.body_for_def_id(body_id).unwrap();
->>>>>>> b03ec0e3
             let body = &body_with_facts.simplified_body();
             let write_label = |s: &mut String| -> std::fmt::Result {
                 write!(s, "{{B{}:{}", loc.block.as_usize(), loc.statement_index)?;
@@ -345,11 +341,7 @@
                     (
                         Identifier::new(body_name_pls(tcx, bid.expect_local()).name),
                         BodyProxy::from_body_with_normalize(
-<<<<<<< HEAD
-                            tcx.body_for_body_id(bid).unwrap().simplified_body(),
-=======
                             tcx.body_for_def_id(bid).unwrap().simplified_body(),
->>>>>>> b03ec0e3
                             tcx,
                         ),
                     ),
