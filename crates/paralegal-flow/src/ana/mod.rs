//! Data-and control flow analyzer and inliner.
//!
//! Analysis starts with the construction of [`SPDGGenerator`] from a
//! [`CollectingVisitor`](crate::discover::CollectingVisitor) and then calling
//! [`analyze`](SPDGGenerator::analyze).

use super::discover::FnToAnalyze;
use crate::{
    ann::{Annotation, MarkerAnnotation},
    desc::*,
    rust::{hir::def, *},
    utils::*,
    DefId, HashMap, HashSet, LogLevelConfig, MarkerCtx, Stat, Symbol,
};
use paralegal_spdg::Node;

use std::rc::Rc;
use std::{borrow::Cow, time::Instant};

use anyhow::{anyhow, Result};
use either::Either;
use flowistry_pdg_construction::{
    graph::{DepEdgeKind, DepGraph, DepNode},
<<<<<<< HEAD
    is_async_trait_fn, CallChanges,
=======
    CallChanges, PdgParams,
>>>>>>> 4ceb9c99
    SkipCall::Skip,
};
use itertools::Itertools;
use petgraph::visit::{GraphBase, IntoNodeReferences, NodeIndexable, NodeRef};
use rustc_span::{FileNameDisplayPreference, Span as RustSpan};

mod inline_judge;

/// Read-only database of information the analysis needs.
///
/// [`Self::analyze`] serves as the main entrypoint to SPDG generation.
pub struct SPDGGenerator<'tcx, 'st> {
    pub marker_ctx: MarkerCtx<'tcx>,
    pub opts: &'static crate::Args,
    pub tcx: TyCtxt<'tcx>,
    stats: &'st mut crate::Stats,
}

impl<'tcx, 'st> SPDGGenerator<'tcx, 'st> {
    pub fn new(
        marker_ctx: MarkerCtx<'tcx>,
        opts: &'static crate::Args,
        tcx: TyCtxt<'tcx>,
        stats: &'st mut crate::Stats,
    ) -> Self {
        Self {
            marker_ctx,
            opts,
            tcx,
            stats,
        }
    }

    /// Perform the analysis for one `#[paralegal_flow::analyze]` annotated function and
    /// return the representation suitable for emitting into Forge.
    ///
    /// Main work for a single target is performed by [`GraphConverter`].
    fn handle_target(
        &mut self,
        //_hash_verifications: &mut HashVerifications,
        target: FnToAnalyze,
        known_def_ids: &mut impl Extend<DefId>,
    ) -> Result<(Endpoint, SPDG)> {
        info!("Handling target {}", self.tcx.def_path_str(target.def_id));
        let local_def_id = target.def_id.expect_local();

        let converter = GraphConverter::new_with_flowistry(self, known_def_ids, target)?;
        let spdg = converter.make_spdg();

        Ok((local_def_id, spdg))
    }

    /// Main analysis driver. Essentially just calls [`Self::handle_target`]
    /// once for every function in `self.functions_to_analyze` after doing some
    /// other setup necessary for the flow graph creation.
    ///
    /// Should only be called after the visit.
    pub fn analyze(&mut self, targets: Vec<FnToAnalyze>) -> Result<ProgramDescription> {
        if let LogLevelConfig::Targeted(s) = self.opts.direct_debug() {
            assert!(
                targets.iter().any(|target| target.name().as_str() == s),
                "Debug output option specified a specific target '{s}', but no such target was found in [{}]",
                Print(|f: &mut std::fmt::Formatter<'_>| {
                    write_sep(f, ", ", targets.iter(), |t, f| {
                        f.write_str(t.name().as_str())
                    })
                })
            )
        }

        let mut known_def_ids = HashSet::new();

        targets
            .into_iter()
            .map(|desc| {
                let target_name = desc.name();
                with_reset_level_if_target(self.opts, target_name, || {
                    self.handle_target(
                        //hash_verifications,
                        desc,
                        &mut known_def_ids,
                    )
                })
            })
            .collect::<Result<HashMap<Endpoint, SPDG>>>()
            .map(|controllers| {
                let start = Instant::now();
                let desc = self.make_program_description(controllers, &known_def_ids);
                self.stats.record(Stat::Conversion, start.elapsed());
                desc
            })
    }

    /// Given the PDGs and a record of all [`DefId`]s we've seen, compile
    /// auxillary information the policies will need into the artifact to be
    /// emitted.
    fn make_program_description(
        &self,
        controllers: HashMap<Endpoint, SPDG>,
        known_def_ids: &HashSet<DefId>,
    ) -> ProgramDescription {
        let tcx = self.tcx;

        // And now, for every mentioned method in an impl, add the markers on
        // the corresponding trait method also to the impl method.
        let def_info = known_def_ids
            .iter()
            .map(|id| (*id, def_info_for_item(*id, tcx)))
            .collect();

        let type_info = self.collect_type_info();
        type_info_sanity_check(&controllers, &type_info);
        ProgramDescription {
            type_info,
            instruction_info: self.collect_instruction_info(&controllers),
            controllers,
            def_info,
        }
    }

    /// Create an [`InstructionInfo`] record for each [`GlobalLocation`]
    /// mentioned in the controllers.
    fn collect_instruction_info(
        &self,
        controllers: &HashMap<Endpoint, SPDG>,
    ) -> HashMap<GlobalLocation, InstructionInfo> {
        let all_instructions = controllers
            .values()
            .flat_map(|v| {
                v.graph
                    .node_weights()
                    .flat_map(|n| n.at.iter())
                    .chain(v.graph.edge_weights().flat_map(|e| e.at.iter()))
            })
            .collect::<HashSet<_>>();
        all_instructions
            .into_iter()
            .map(|i| {
                let body = &self.tcx.body_for_def_id(i.function).unwrap().body;

                let kind = match i.location {
                    RichLocation::End => InstructionKind::Return,
                    RichLocation::Start => InstructionKind::Start,
                    RichLocation::Location(loc) => {
                        let kind = match body.stmt_at(loc) {
                            crate::Either::Right(term) => {
                                if let Ok((id, ..)) = term.as_fn_and_args(self.tcx) {
                                    InstructionKind::FunctionCall(FunctionCallInfo {
                                        id,
                                        is_inlined: id.is_local(),
                                    })
                                } else {
                                    InstructionKind::Terminator
                                }
                            }
                            crate::Either::Left(_) => InstructionKind::Statement,
                        };

                        kind
                    }
                };
                let rust_span = match i.location {
                    RichLocation::Location(loc) => {
                        let expanded_span = match body.stmt_at(loc) {
                            crate::Either::Right(term) => term.source_info.span,
                            crate::Either::Left(stmt) => stmt.source_info.span,
                        };
                        self.tcx
                            .sess
                            .source_map()
                            .stmt_span(expanded_span, body.span)
                    }
                    RichLocation::Start | RichLocation::End => self.tcx.def_span(i.function),
                };
                (
                    i,
                    InstructionInfo {
                        kind,
                        span: src_loc_for_span(rust_span, self.tcx),
                    },
                )
            })
            .collect()
    }

    /// Create a [`TypeDescription`] record for each marked type that as
    /// mentioned in the PDG.
    fn collect_type_info(&self) -> TypeInfoMap {
        self.marker_ctx
            .all_annotations()
            .filter(|(id, _)| def_kind_for_item(*id, self.tcx).is_type())
            .into_grouping_map()
            .fold_with(
                |id, _| TypeDescription {
                    rendering: format!("{id:?}"),
                    otypes: vec![],
                    markers: vec![],
                },
                |mut desc, _, ann| {
                    match ann {
                        Either::Right(MarkerAnnotation { refinement, marker })
                        | Either::Left(Annotation::Marker(MarkerAnnotation {
                            refinement,
                            marker,
                        })) => {
                            assert!(refinement.on_self());
                            desc.markers.push(*marker)
                        }
                        Either::Left(Annotation::OType(id)) => desc.otypes.push(*id),
                        _ => panic!("Unexpected type of annotation {ann:?}"),
                    }
                    desc
                },
            )
    }
}

fn src_loc_for_span(span: RustSpan, tcx: TyCtxt) -> Span {
    let (source_file, start_line, start_col, end_line, end_col) =
        tcx.sess.source_map().span_to_location_info(span);
    let file_path = source_file
        .expect("could not find source file")
        .name
        .display(FileNameDisplayPreference::Local)
        .to_string();
    let abs_file_path = if !file_path.starts_with('/') {
        std::env::current_dir()
            .expect("failed to obtain current working directory")
            .join(&file_path)
    } else {
        std::path::PathBuf::from(&file_path)
    };
    let src_info = SourceFileInfo {
        file_path,
        abs_file_path,
    };
    Span {
        source_file: src_info.intern(),
        start: SpanCoord {
            line: start_line as u32,
            col: start_col as u32,
        },
        end: SpanCoord {
            line: end_line as u32,
            col: end_col as u32,
        },
    }
}

fn default_index() -> <SPDGImpl as GraphBase>::NodeId {
    <SPDGImpl as GraphBase>::NodeId::end()
}

/// Structure responsible for converting one [`DepGraph`] into an [`SPDG`].
///
/// Intended usage is to call [`Self::new_with_flowistry`] to initialize, then
/// [`Self::make_spdg`] to convert.
struct GraphConverter<'tcx, 'a, 'st, C> {
    // Immutable information
    /// The parent generator
    generator: &'a mut SPDGGenerator<'tcx, 'st>,
    /// Information about the function this PDG belongs to
    target: FnToAnalyze,
    /// The flowistry graph we are converting
    dep_graph: Rc<DepGraph<'tcx>>,
    /// Same as the ID stored in self.target, but as a local def id
    local_def_id: LocalDefId,

    // Mutable fields
    /// Where we write every [`DefId`] we encounter into.
    known_def_ids: &'a mut C,
    /// A map of which nodes are of which (marked) type. We build this up during
    /// conversion.
    types: HashMap<Node, Types>,
    /// Mapping from old node indices to new node indices. Use
    /// [`Self::register_node`] to insert and [`Self::new_node_for`] to query.
    index_map: Box<[Node]>,
    /// The converted graph we are creating
    spdg: SPDGImpl,
}

impl<'a, 'st, 'tcx, C: Extend<DefId>> GraphConverter<'tcx, 'a, 'st, C> {
    /// Initialize a new converter by creating an initial PDG using flowistry.
    fn new_with_flowistry(
        generator: &'a mut SPDGGenerator<'tcx, 'st>,
        known_def_ids: &'a mut C,
        target: FnToAnalyze,
    ) -> Result<Self> {
        let local_def_id = target.def_id.expect_local();
        let start = Instant::now();
        let dep_graph = Rc::new(Self::create_flowistry_graph(generator, local_def_id)?);
        generator
            .stats
            .record(crate::Stat::Flowistry, start.elapsed());

        if generator.opts.dbg().dump_flowistry_pdg() {
            dep_graph.generate_graphviz(format!(
                "{}.flowistry-pdg.pdf",
                generator.tcx.def_path_str(target.def_id)
            ))?
        }

        Ok(Self {
            generator,
            known_def_ids,
            target,
            index_map: vec![default_index(); dep_graph.as_ref().graph.node_bound()].into(),
            dep_graph,
            local_def_id,
            types: Default::default(),
            spdg: Default::default(),
        })
    }

    fn tcx(&self) -> TyCtxt<'tcx> {
        self.generator.tcx
    }

    fn marker_ctx(&self) -> &MarkerCtx<'tcx> {
        &self.generator.marker_ctx
    }

    /// Is the top-level function (entrypoint) an `async fn`
    fn entrypoint_is_async(&self) -> bool {
        self.tcx().asyncness(self.local_def_id).is_async()
            || is_async_trait_fn(
                self.tcx(),
                self.local_def_id.to_def_id(),
                &self.tcx().body_for_def_id(self.local_def_id).unwrap().body,
            )
    }

    /// Find the statement at this location or fail.
    fn expect_stmt_at(
        &self,
        loc: GlobalLocation,
    ) -> Either<&'tcx mir::Statement<'tcx>, &'tcx mir::Terminator<'tcx>> {
        let body = &self.tcx().body_for_def_id(loc.function).unwrap().body;
        let RichLocation::Location(loc) = loc.location else {
            unreachable!();
        };
        body.stmt_at(loc)
    }

    /// Insert this node into the converted graph, return it's auto-assigned id
    /// and register it as corresponding to `old` in the initial graph. Fails if
    /// there is already a node registered as corresponding to `old`.
    fn register_node(&mut self, old: Node, new: NodeInfo) -> Node {
        let new_node = self.spdg.add_node(new);
        let r = &mut self.index_map[old.index()];
        assert_eq!(*r, default_index());
        *r = new_node;
        new_node
    }

    /// Get the id of the new node that was registered for this old node.
    fn new_node_for(&self, old: Node) -> Node {
        let res = self.index_map[old.index()];
        assert_ne!(res, default_index());
        res
    }

    /// Try to discern if this node is a special [`NodeKind`]. Also returns if
    /// the location corresponds to a function call for an external function and
    /// any marker annotations on this node.
    fn determine_node_kind(&mut self, weight: &DepNode<'tcx>) -> (NodeKind, Vec<Identifier>) {
        let leaf_loc = weight.at.leaf();

        let body = &self.tcx().body_for_def_id(leaf_loc.function).unwrap().body;

        match leaf_loc.location {
            RichLocation::Start
                if matches!(body.local_kind(weight.place.local), mir::LocalKind::Arg) =>
            {
                let function_id = leaf_loc.function.to_def_id();
                let arg_num = weight.place.local.as_u32() - 1;
                self.known_def_ids.extend(Some(function_id));

                let (annotations, parent) = self.annotations_for_function(function_id, |ann| {
                    ann.refinement.on_argument().contains(arg_num).unwrap()
                });

                self.known_def_ids.extend(parent);
                (NodeKind::FormalParameter(arg_num as u8), annotations)
            }
            RichLocation::End if weight.place.local == mir::RETURN_PLACE => {
                let function_id = leaf_loc.function.to_def_id();
                self.known_def_ids.extend(Some(function_id));
                let (annotations, parent) =
                    self.annotations_for_function(function_id, |ann| ann.refinement.on_return());
                self.known_def_ids.extend(parent);
                (NodeKind::FormalReturn, annotations)
            }
            RichLocation::Location(loc) => {
                let stmt_at_loc = body.stmt_at(loc);
                let matches_place = |place| weight.place.simple_overlaps(place).contains_other();
                if let crate::Either::Right(
                    term @ mir::Terminator {
                        kind:
                            mir::TerminatorKind::Call {
                                args, destination, ..
                            },
                        ..
                    },
                ) = stmt_at_loc
                {
                    let indices: TinyBitSet = args
                        .iter()
                        .enumerate()
                        .filter_map(|(i, op)| matches_place(op.place()?).then_some(i as u32))
                        .collect::<TinyBitSet>();
                    let (fun, ..) = term.as_fn_and_args(self.tcx()).unwrap();
                    self.known_def_ids.extend(Some(fun));
                    let kind = if !indices.is_empty() {
                        NodeKind::ActualParameter(indices)
                    } else if matches_place(*destination) {
                        NodeKind::ActualReturn
                    } else {
                        NodeKind::Unspecified
                    };
                    // TODO implement matching the unspecified node type. OR we
                    // could make sure that there are no unspecified nodes here
                    let annotations = match kind {
                        NodeKind::ActualReturn => {
                            self.annotations_for_function(fun, |ann| ann.refinement.on_return())
                                .0
                        }
                        NodeKind::ActualParameter(index) => {
                            self.annotations_for_function(fun, |ann| {
                                !ann.refinement.on_argument().intersection(index).is_empty()
                            })
                            .0
                        }
                        NodeKind::Unspecified => vec![],
                        _ => unreachable!(),
                    };
                    (kind, annotations)
                } else {
                    // TODO attach annotations if the return value is a marked type
                    (NodeKind::Unspecified, vec![])
                }
            }
            _ => (NodeKind::Unspecified, vec![]),
        }
    }

    /// Reconstruct the type for the data this node represents.
    fn determine_place_type(
        &self,
        at: CallString,
        place: mir::Place<'tcx>,
    ) -> mir::tcx::PlaceTy<'tcx> {
        let tcx = self.tcx();
        let locations = at.iter_from_root().collect::<Vec<_>>();
        let (last, mut rest) = locations.split_last().unwrap();

        if self.entrypoint_is_async() {
            let (first, tail) = rest.split_first().unwrap();
            // The body of a top-level `async` function binds a closure to the
            // return place `_0`. Here we expect are looking at the statement
            // that does this binding.
            assert!(self.expect_stmt_at(*first).is_left());
            rest = tail;
        }

        // So actually we're going to check the base place only, because
        // Flowistry sometimes tracks subplaces instead but we want the marker
        // from the base place.
        if self.entrypoint_is_async() && place.local.as_u32() == 1 && rest.len() == 1 {
            assert!(place.projection.len() >= 1, "{place:?} at {rest:?}");
            // in the case of targeting the top-level async closure (e.g. async args)
            // we'll keep the first projection.
            mir::Place {
                local: place.local,
                projection: self.tcx().mk_place_elems(&place.projection[..1]),
            }
        } else {
            place.local.into()
        };
        let resolution = rest.iter().fold(
            FnResolution::Partial(self.local_def_id.to_def_id()),
            |resolution, caller| {
                let terminator = match self.expect_stmt_at(*caller) {
                    Either::Right(t) => t,
                    Either::Left(stmt) => unreachable!("{stmt:?}\nat {caller} in {}", at),
                };
                let term = match resolution {
                    FnResolution::Final(instance) => {
                        Cow::Owned(instance.subst_mir_and_normalize_erasing_regions(
                            tcx,
                            tcx.param_env(resolution.def_id()),
                            ty::EarlyBinder::bind(tcx.erase_regions(terminator.clone())),
                        ))
                    }
                    FnResolution::Partial(_) => Cow::Borrowed(terminator),
                };
                let (instance, ..) = term.as_instance_and_args(tcx).unwrap();
                instance
            },
        );
        // Thread through each caller to recover generic arguments
        let body = tcx.body_for_def_id(last.function).unwrap();
        let raw_ty = place.ty(&body.body, tcx);
        match resolution {
            FnResolution::Partial(_) => raw_ty,
            FnResolution::Final(instance) => instance.subst_mir_and_normalize_erasing_regions(
                tcx,
                ty::ParamEnv::reveal_all(),
                ty::EarlyBinder::bind(tcx.erase_regions(raw_ty)),
            ),
        }
    }

    /// Fetch annotations item identified by this `id`.
    ///
    /// The callback is used to filter out annotations where the "refinement"
    /// doesn't match. The idea is that the caller of this function knows
    /// whether they are looking for annotations on an argument or return of a
    /// function identified by this `id` or on a type and the callback should be
    /// used to enforce this.
    fn annotations_for_function(
        &self,
        function: DefId,
        mut filter: impl FnMut(&MarkerAnnotation) -> bool,
    ) -> (Vec<Identifier>, Option<DefId>) {
        let parent = get_parent(self.tcx(), function);
        let annotations = self
            .marker_ctx()
            .combined_markers(function)
            .chain(
                parent
                    .into_iter()
                    .flat_map(|parent| self.marker_ctx().combined_markers(parent)),
            )
            .filter(|ann| filter(ann))
            .map(|ann| ann.marker)
            .collect::<Vec<_>>();
        (annotations, parent)
    }

    /// Check if this node is of a marked type and register that type.
    fn handle_node_types(&mut self, i: Node, weight: &DepNode<'tcx>, kind: NodeKind) {
        let is_controller_argument = kind.is_formal_parameter()
            && matches!(self.try_as_root(weight.at), Some(l) if l.location == RichLocation::Start);

        if kind.is_actual_return() {
            assert!(weight.place.projection.is_empty());
        } else if !is_controller_argument {
            return;
        }

        let place_ty = self.determine_place_type(weight.at, weight.place);

        let is_external_call_source = weight.at.leaf().location != RichLocation::End;

        let node_types = self.type_is_marked(place_ty, is_external_call_source);
        self.known_def_ids.extend(node_types.iter().copied());
        let tcx = self.tcx();
        if !node_types.is_empty() {
            self.types
                .entry(i)
                .or_default()
                .0
                .extend(node_types.iter().filter(|t| match tcx.def_kind(*t) {
                    def::DefKind::Generator => false,
                    kind => !kind.is_fn_like(),
                }))
        }
    }

    /// Create an initial flowistry graph for the function identified by
    /// `local_def_id`.
    fn create_flowistry_graph(
        generator: &SPDGGenerator<'tcx, '_>,
        local_def_id: LocalDefId,
    ) -> Result<DepGraph<'tcx>> {
        let tcx = generator.tcx;
        let opts = generator.opts;
        let judge =
            inline_judge::InlineJudge::new(generator.marker_ctx.clone(), tcx, opts.anactrl());
        let params = PdgParams::new(tcx, local_def_id).with_call_change_callback(move |info| {
            let changes = CallChanges::default();

<<<<<<< HEAD
                if is_non_default_trait_method(tcx, info.callee.def_id()).is_some() {
                    tcx.sess.span_warn(
                        tcx.def_span(info.callee.def_id()),
                        "Skipping analysis of unresolvable trait method.",
                    );
                    changes.with_skip(Skip)
                } else if judge.should_inline(info.callee) {
                    changes
                } else {
                    changes.with_skip(Skip)
                }
            },
        );
=======
            if judge.should_inline(info.callee) {
                changes
            } else {
                changes.with_skip(Skip)
            }
        });
>>>>>>> 4ceb9c99
        if opts.dbg().dump_mir() {
            let mut file = std::fs::File::create(format!(
                "{}.mir",
                tcx.def_path_str(local_def_id.to_def_id())
            ))?;
            mir::pretty::write_mir_fn(
                tcx,
                &tcx.body_for_def_id_default_policy(local_def_id)
                    .ok_or_else(|| anyhow!("Body not found"))?
                    .body,
                &mut |_, _| Ok(()),
                &mut file,
            )?
        }

        Ok(flowistry_pdg_construction::compute_pdg(params))
    }

    /// Consume the generator and compile the [`SPDG`].
    fn make_spdg(mut self) -> SPDG {
        let start = Instant::now();
        let markers = self.make_spdg_impl();
        let arguments = self.determine_arguments();
        let return_ = self.determine_return();
        self.generator
            .stats
            .record(Stat::Conversion, start.elapsed());
        SPDG {
            path: path_for_item(self.local_def_id.to_def_id(), self.tcx()),
            graph: self.spdg,
            id: self.local_def_id,
            name: Identifier::new(self.target.name()),
            arguments,
            markers,
            return_,
            type_assigns: self.types,
        }
    }

    /// This initializes the fields `spdg` and `index_map` and should be called first
    fn make_spdg_impl(&mut self) -> HashMap<Node, Vec<Identifier>> {
        use petgraph::prelude::*;
        let g_ref = self.dep_graph.clone();
        let input = &g_ref.graph;
        let tcx = self.tcx();
        let mut markers: HashMap<NodeIndex, Vec<Identifier>> = HashMap::new();

        for (i, weight) in input.node_references() {
            let (kind, node_markers) = self.determine_node_kind(weight);
            let at = weight.at.leaf();
            let body = &tcx.body_for_def_id(at.function).unwrap().body;

            let node_span = body.local_decls[weight.place.local].source_info.span;
            let new_idx = self.register_node(
                i,
                NodeInfo {
                    at: weight.at,
                    description: format!("{:?}", weight.place),
                    kind,
                    span: src_loc_for_span(node_span, tcx),
                },
            );

            if !node_markers.is_empty() {
                markers.entry(new_idx).or_default().extend(node_markers);
            }

            self.handle_node_types(new_idx, weight, kind);
        }

        for e in input.edge_references() {
            self.spdg.add_edge(
                self.new_node_for(e.source()),
                self.new_node_for(e.target()),
                EdgeInfo {
                    at: e.weight().at,
                    kind: match e.weight().kind {
                        DepEdgeKind::Control => EdgeKind::Control,
                        DepEdgeKind::Data => EdgeKind::Data,
                    },
                },
            );
        }

        markers
    }

    /// Return the (sub)types of this type that are marked.
    fn type_is_marked(&self, typ: mir::tcx::PlaceTy<'tcx>, walk: bool) -> Vec<TypeId> {
        if walk {
            self.marker_ctx()
                .all_type_markers(typ.ty)
                .map(|t| t.1 .1)
                .collect()
        } else {
            self.marker_ctx()
                .type_has_surface_markers(typ.ty)
                .into_iter()
                .collect()
        }
    }

    /// Similar to `CallString::is_at_root`, but takes into account top-level
    /// async functions
    fn try_as_root(&self, at: CallString) -> Option<GlobalLocation> {
        if self.entrypoint_is_async() && at.len() == 2 {
            at.iter_from_root().nth(1)
        } else if at.is_at_root() {
            Some(at.leaf())
        } else {
            None
        }
    }

    /// Try to find the node corresponding to the values returned from this
    /// controller.
    ///
    /// TODO: Include mutable inputs
    fn determine_return(&self) -> Option<Node> {
        // In async functions
        let mut return_candidates = self
            .spdg
            .node_references()
            .filter(|n| {
                let weight = n.weight();
                let at = weight.at;
                weight.kind.is_formal_return()
                    && matches!(self.try_as_root(at), Some(l) if l.location == RichLocation::End)
            })
            .map(|n| n.id())
            .collect::<Vec<_>>();
        if return_candidates.len() != 1 {
            warn!("Found too many candidates for the return: {return_candidates:?}.");
        }
        return_candidates.pop()
    }

    /// Determine the set if nodes corresponding to the inputs to the
    /// entrypoint. The order is guaranteed to be the same as the source-level
    /// function declaration.
    fn determine_arguments(&self) -> Vec<Node> {
        let mut g_nodes: Vec<_> = self
            .dep_graph
            .graph
            .node_references()
            .filter(|n| {
                let at = n.weight().at;
                let is_candidate =
                    matches!(self.try_as_root(at), Some(l) if l.location == RichLocation::Start);
                is_candidate
            })
            .collect();

        g_nodes.sort_by_key(|(_, i)| i.place.local);

        g_nodes
            .into_iter()
            .map(|n| self.new_node_for(n.id()))
            .collect()
    }
}

/// Checks the invariant that [`SPDGGenerator::collect_type_info`] should
/// produce a map that is a superset of the types found in all the `types` maps
/// on [`SPDG`].
///
/// Additionally this also inserts missing types into the map *only* for
/// generators created by async functions.
fn type_info_sanity_check(controllers: &ControllerMap, types: &TypeInfoMap) {
    controllers
        .values()
        .flat_map(|spdg| spdg.type_assigns.values())
        .flat_map(|types| &types.0)
        .for_each(|t| {
            assert!(
                types.contains_key(t),
                "Invariant broken: Type {t:?} is not present in type map"
            );
        })
}

/// If `did` is a method of an `impl` of a trait, then return the `DefId` that
/// refers to the method on the trait definition.
fn get_parent(tcx: TyCtxt, did: DefId) -> Option<DefId> {
    let ident = tcx.opt_item_ident(did)?;
    let kind = match tcx.def_kind(did) {
        kind if kind.is_fn_like() => ty::AssocKind::Fn,
        // todo allow constants and types also
        _ => return None,
    };
    let r#impl = tcx.impl_of_method(did)?;
    let r#trait = tcx.trait_id_of_impl(r#impl)?;
    let id = tcx
        .associated_items(r#trait)
        .find_by_name_and_kind(tcx, ident, kind, r#trait)?
        .def_id;
    Some(id)
}

fn def_kind_for_item(id: DefId, tcx: TyCtxt) -> DefKind {
    match tcx.def_kind(id) {
        def::DefKind::Closure => DefKind::Closure,
        def::DefKind::Generator => DefKind::Generator,
        kind if kind.is_fn_like() => DefKind::Fn,
        def::DefKind::Struct
        | def::DefKind::AssocTy
        | def::DefKind::OpaqueTy
        | def::DefKind::TyAlias { .. }
        | def::DefKind::Enum => DefKind::Type,
        kind => unreachable!("{} ({:?})", tcx.def_path_debug_str(id), kind),
    }
}

fn path_for_item(id: DefId, tcx: TyCtxt) -> Box<[Identifier]> {
    let def_path = tcx.def_path(id);
    std::iter::once(Identifier::new(tcx.crate_name(def_path.krate)))
        .chain(def_path.data.iter().filter_map(|segment| {
            use hir::definitions::DefPathDataName::*;
            match segment.data.name() {
                Named(sym) => Some(Identifier::new(sym)),
                Anon { .. } => None,
            }
        }))
        .collect()
}

fn def_info_for_item(id: DefId, tcx: TyCtxt) -> DefInfo {
    let name = crate::utils::identifier_for_item(tcx, id);
    let kind = def_kind_for_item(id, tcx);
    DefInfo {
        name,
        path: path_for_item(id, tcx),
        kind,
        src_info: src_loc_for_span(tcx.def_span(id), tcx),
    }
}

/// A higher order function that increases the logging level if the `target`
/// matches the one selected with the `debug` flag on the command line (and
/// reset it afterward).
fn with_reset_level_if_target<R, F: FnOnce() -> R>(opts: &crate::Args, target: Symbol, f: F) -> R {
    if matches!(opts.direct_debug(), LogLevelConfig::Targeted(s) if target.as_str() == s) {
        with_temporary_logging_level(opts.verbosity(), f)
    } else {
        f()
    }
}<|MERGE_RESOLUTION|>--- conflicted
+++ resolved
@@ -21,11 +21,7 @@
 use either::Either;
 use flowistry_pdg_construction::{
     graph::{DepEdgeKind, DepGraph, DepNode},
-<<<<<<< HEAD
-    is_async_trait_fn, CallChanges,
-=======
-    CallChanges, PdgParams,
->>>>>>> 4ceb9c99
+    is_async_trait_fn, CallChanges, PdgParams,
     SkipCall::Skip,
 };
 use itertools::Itertools;
@@ -609,28 +605,18 @@
         let params = PdgParams::new(tcx, local_def_id).with_call_change_callback(move |info| {
             let changes = CallChanges::default();
 
-<<<<<<< HEAD
-                if is_non_default_trait_method(tcx, info.callee.def_id()).is_some() {
-                    tcx.sess.span_warn(
-                        tcx.def_span(info.callee.def_id()),
-                        "Skipping analysis of unresolvable trait method.",
-                    );
-                    changes.with_skip(Skip)
-                } else if judge.should_inline(info.callee) {
-                    changes
-                } else {
-                    changes.with_skip(Skip)
-                }
-            },
-        );
-=======
-            if judge.should_inline(info.callee) {
+            if is_non_default_trait_method(tcx, info.callee.def_id()).is_some() {
+                tcx.sess.span_warn(
+                    tcx.def_span(info.callee.def_id()),
+                    "Skipping analysis of unresolvable trait method.",
+                );
+                changes.with_skip(Skip)
+            } else if judge.should_inline(info.callee) {
                 changes
             } else {
                 changes.with_skip(Skip)
             }
         });
->>>>>>> 4ceb9c99
         if opts.dbg().dump_mir() {
             let mut file = std::fs::File::create(format!(
                 "{}.mir",
