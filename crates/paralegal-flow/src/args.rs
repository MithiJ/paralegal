//! Command line arguments and parsing.
//!
//! This module deliberately hides all of the struct fields we have here. The
//! reason is that the fields and their types are used by [`clap`] as the names
//! of the command line arguments. But we might want to change the names or
//! their interpretation (e.g. go from a default positive argument like
//! `--strict` to a default negative one e.g. `--relax`). That is why instead we
//! expose methods, which do not correspond directly to those arguments but
//! allow us to change the name and default value of the argument without having
//! to migrate the code using that argument.

use anyhow::Error;
use clap::ValueEnum;
use std::ffi::{OsStr, OsString};
use std::path::PathBuf;

use crate::utils::TinyBitSet;
use crate::{num_derive, num_traits::FromPrimitive};

#[derive(thiserror::Error, Debug)]
enum VarError {
    #[error("env variable value is not unicode, approximate key and value are {}: {}", key.to_string_lossy(), value.to_string_lossy())]
    NotUnicode { key: OsString, value: OsString },
}

/// A thin wrapper around `std::env::var` that returns `None` if the variable is
/// not present.
fn env_var_expect_unicode(k: impl AsRef<OsStr>) -> Result<Option<String>, VarError> {
    let k_ref = k.as_ref();
    match std::env::var(k_ref) {
        Ok(v) => Ok(Some(v)),
        Err(std::env::VarError::NotUnicode(u)) => Err(VarError::NotUnicode {
            key: k_ref.to_owned(),
            value: u,
        }),
        Err(std::env::VarError::NotPresent) => Ok(None),
    }
}

impl TryFrom<ClapArgs> for Args {
    type Error = Error;
    fn try_from(value: ClapArgs) -> Result<Self, Self::Error> {
        let ClapArgs {
            verbose,
            debug,
            debug_target,
            result_path,
            relaxed,
            target,
            abort_after_analysis,
            mut anactrl,
            dump,
            marker_control,
            cargo_args,
            trace,
            attach_to_debugger,
        } = value;
        let mut dump: DumpArgs = dump.into();
        if let Some(from_env) = env_var_expect_unicode("PARALEGAL_DUMP")? {
            let from_env =
                DumpArgs::from_str(&from_env, false).map_err(|s| anyhow::anyhow!("{}", s))?;
            dump.0 |= from_env.0;
        }
        anactrl.analyze = anactrl
            .analyze
            .iter()
            .flat_map(|s| s.split(',').map(ToOwned::to_owned))
            .collect();
        if let Some(from_env) = env_var_expect_unicode("PARALEGAL_ANALYZE")? {
            anactrl
                .analyze
                .extend(from_env.split(',').map(ToOwned::to_owned));
        }
        let build_config_file = std::path::Path::new("Paralegal.toml");
        let build_config = if build_config_file.exists() {
            toml::from_str(&std::fs::read_to_string(build_config_file)?)?
        } else {
            Default::default()
        };
        let log_level_config = match debug_target {
            Some(target) if !target.is_empty() => LogLevelConfig::Targeted(target),
            _ => LogLevelConfig::Disabled,
        };
        let verbosity = if trace {
            log::LevelFilter::Trace
        } else if debug {
            log::LevelFilter::Debug
        } else if verbose {
            log::LevelFilter::Info
        } else {
            log::LevelFilter::Warn
        };
        Ok(Args {
            verbosity,
            log_level_config,
            result_path,
            relaxed,
            target,
            abort_after_analysis,
            anactrl: anactrl.try_into()?,
            dump,
            build_config,
            marker_control,
            cargo_args,
            attach_to_debugger,
        })
    }
}

#[derive(serde::Serialize, serde::Deserialize, clap::ValueEnum, Clone, Copy)]
pub enum Debugger {
    /// The CodeLLDB debugger. Learn more at <https://github.com/vadimcn/codelldb/blob/v1.10.0/MANUAL.md>.
    CodeLldb,
}

/// Post-processed command line and environment arguments.
#[derive(serde::Serialize, serde::Deserialize)]
pub struct Args {
    /// Print additional logging output (up to the "info" level)
    verbosity: log::LevelFilter,
    log_level_config: LogLevelConfig,
    /// Where to write the resulting forge code to (defaults to `analysis_result.frg`)
    result_path: std::path::PathBuf,
    /// Emit warnings instead of aborting the analysis on sanity checks
    relaxed: bool,
    /// Target a specific package
    target: Option<String>,
    /// Abort the compilation after finishing the analysis
    abort_after_analysis: bool,
    /// Make the compiler attach to a debugger
    attach_to_debugger: Option<Debugger>,
    /// Additional arguments on marker assignment and discovery
    marker_control: MarkerControl,
    /// Additional arguments that control the flow analysis specifically
    anactrl: AnalysisCtrl,
    /// Additional arguments that control debug output specifically
    dump: DumpArgs,
    /// Additional configuration for the build process/rustc
    build_config: BuildConfig,
    /// Additional options for cargo
    cargo_args: Vec<String>,
}

impl Default for Args {
    fn default() -> Self {
        Self {
            verbosity: log::LevelFilter::Info,
            log_level_config: LogLevelConfig::Disabled,
            result_path: PathBuf::from(paralegal_spdg::FLOW_GRAPH_OUT_NAME),
            relaxed: false,
            target: None,
            abort_after_analysis: false,
            marker_control: Default::default(),
            anactrl: Default::default(),
            dump: Default::default(),
            build_config: Default::default(),
            cargo_args: Vec::new(),
            attach_to_debugger: None,
        }
    }
}

/// Arguments as exposed on the command line.
///
/// You should then use `try_into` to convert this to [`Args`], the argument
/// structure used internally.
#[derive(clap::Args)]
pub struct ClapArgs {
    /// Print additional logging output (up to the "info" level)
    #[clap(short, long, env = "PARALEGAL_VERBOSE")]
    verbose: bool,
    /// Print additional logging output (up to the "debug" level).
    ///
    /// Passing this flag (or env variable) with no value will enable debug
    /// output globally. You may instead pass the name of a specific target
    /// function and then only during analysis of that function the debug output
    /// is enabled.
    #[clap(long, env = "PARALEGAL_DEBUG")]
    debug: bool,
    #[clap(long, env = "PARALEGAL_TRACE")]
    trace: bool,
    #[clap(long, env = "PARALEGAL_DEBUG_TARGET")]
    debug_target: Option<String>,
    /// Where to write the resulting GraphLocation (defaults to `flow-graph.json`)
    #[clap(long, default_value = paralegal_spdg::FLOW_GRAPH_OUT_NAME)]
    result_path: std::path::PathBuf,
    /// Emit warnings instead of aborting the analysis on sanity checks
    #[clap(long, env = "PARALEGAL_RELAXED")]
    relaxed: bool,
    /// Run paralegal only on this crate
    #[clap(long, env = "PARALEGAL_TARGET")]
    target: Option<String>,
    /// Abort the compilation after finishing the analysis
    #[clap(long, env)]
    abort_after_analysis: bool,
    /// Attach to a debugger before running the analyses
    #[clap(long)]
    attach_to_debugger: Option<Debugger>,
    /// Additional arguments that control the flow analysis specifically
    #[clap(flatten, next_help_heading = "Flow Analysis")]
    anactrl: ClapAnalysisCtrl,
    /// Additional arguments which control marker assignment and discovery
    #[clap(flatten, next_help_heading = "Marker Control")]
    marker_control: MarkerControl,
    /// Additional arguments that control debug args specifically
    #[clap(flatten)]
    dump: ParseableDumpArgs,
    /// Pass through for additional cargo arguments (like --features)
    #[clap(last = true)]
    cargo_args: Vec<String>,
}

#[derive(Clone, clap::Args)]
struct ParseableDumpArgs {
    /// Generate intermediate of various formats and at various stages of
    /// compilation. A short description of each value is provided here, for a
    /// more comprehensive explanation refer to the [notion page on
    /// dumping](https://www.notion.so/justus-adam/Dumping-Intermediate-Representations-4bd66ec11f8f4c459888a8d8cfb10e93).
    ///
    /// Can also be supplied as a comma-separated list (no spaces) and be set with the `PARALEGAL_DUMP` variable.
    #[clap(long, value_enum)]
    dump: Vec<DumpArgs>,
}

lazy_static! {
    static ref DUMP_ARGS_OPTIONS: Vec<DumpArgs> = DumpOption::value_variants()
        .iter()
        .map(|&v| v.into())
        .collect();
}

impl clap::ValueEnum for DumpArgs {
    fn value_variants<'a>() -> &'a [Self] {
        &DUMP_ARGS_OPTIONS
    }

    fn to_possible_value(&self) -> Option<clap::builder::PossibleValue> {
        let mut it = self.0.into_iter_set_in_domain();
        let v = it.next().unwrap();
        assert!(it.next().is_none());
        DumpOption::from_u32(v).unwrap().to_possible_value()
    }

    fn from_str(input: &str, ignore_case: bool) -> Result<Self, String> {
        input
            .split(',')
            .map(|segment| DumpOption::from_str(segment, ignore_case))
            .collect()
    }
}

impl From<DumpOption> for DumpArgs {
    fn from(value: DumpOption) -> Self {
        [value].into_iter().collect()
    }
}

impl From<ParseableDumpArgs> for DumpArgs {
    fn from(value: ParseableDumpArgs) -> Self {
        value.dump.into_iter().flat_map(|opt| opt.iter()).collect()
    }
}

/// Collection of the [`DumpOption`]s a user has set.
///
/// Separates the cli and the internal api. Users set [`DumpOption`]s in the
/// cli, internally we use the snake-case version of the option as a method on
/// this type. This is so we can rename the outer UI without breaking code or
/// even combine options together.
#[derive(serde::Serialize, serde::Deserialize, Clone, Default)]
pub struct DumpArgs(TinyBitSet);

impl DumpArgs {
    fn iter(self) -> impl Iterator<Item = DumpOption> {
        self.0
            .into_iter_set_in_domain()
            .filter_map(DumpOption::from_u32)
    }
}

impl FromIterator<DumpOption> for DumpArgs {
    fn from_iter<T: IntoIterator<Item = DumpOption>>(iter: T) -> Self {
        Self(iter.into_iter().map(|v| v as u32).collect())
    }
}

#[derive(
    Copy,
    Clone,
    Eq,
    PartialEq,
    serde::Serialize,
    serde::Deserialize,
    clap::ValueEnum,
    num_derive::FromPrimitive,
)]
enum DumpOption {
    /// A simple PDG rendering per controller provided by flowistry
    FlowistryPdg,
    /// A PDG rendering that includes markers and is grouped by call site.
    /// Includes all controllers that are analyzed.
    Spdg,
    /// Dump the MIR (`.mir`) of each called controller
    Mir,
    /// Dump everything we know of
    All,
}

/// How a specific logging level was configured. (currently only used for the
/// `--debug` level)
#[derive(Debug, serde::Serialize, serde::Deserialize, Clone)]
pub enum LogLevelConfig {
    /// Logging for this level is only enabled for a specific target function
    Targeted(String),
    /// Logging for this level is not directly enabled
    Disabled,
}

impl LogLevelConfig {
    pub fn is_enabled(&self) -> bool {
        matches!(self, LogLevelConfig::Targeted(_))
    }
}

impl std::fmt::Display for LogLevelConfig {
    fn fmt(&self, f: &mut std::fmt::Formatter<'_>) -> std::fmt::Result {
        write!(f, "{self:?}")
    }
}

impl Args {
    /// Are we targeting a specific crate
    pub fn target(&self) -> Option<&str> {
        self.target.as_deref()
    }
    /// Returns the configuration specified for the `--debug` option
    pub fn direct_debug(&self) -> &LogLevelConfig {
        &self.log_level_config
    }
    /// Access the debug arguments
    pub fn dbg(&self) -> &DumpArgs {
        &self.dump
    }
    /// Access the argument controlling the analysis
    pub fn anactrl(&self) -> &AnalysisCtrl {
        &self.anactrl
    }

    /// the file to write results to
    pub fn result_path(&self) -> &std::path::Path {
        self.result_path.as_path()
    }
    /// Should we output additional log messages (level `info`)
    pub fn verbosity(&self) -> log::LevelFilter {
        self.verbosity
    }
    /// Warn instead of crashing the program in case of non-fatal errors
    pub fn relaxed(&self) -> bool {
        self.relaxed
    }
    pub fn abort_after_analysis(&self) -> bool {
        self.abort_after_analysis
    }
    pub fn build_config(&self) -> &BuildConfig {
        &self.build_config
    }

    pub fn marker_control(&self) -> &MarkerControl {
        &self.marker_control
    }

    pub fn cargo_args(&self) -> &[String] {
        &self.cargo_args
    }

    pub fn attach_to_debugger(&self) -> Option<Debugger> {
        self.attach_to_debugger
    }

    pub fn setup_logging(&self) {
        let lvl = self.verbosity();
        // //let lvl = log::LevelFilter::Debug;
        if simple_logger::SimpleLogger::new()
            .with_level(lvl)
            .with_module_level("flowistry", lvl)
            .with_module_level("rustc_utils", log::LevelFilter::Error)
            .without_timestamps()
            .init()
            .is_ok()
<<<<<<< HEAD
        {
            if matches!(*self.direct_debug(), LogLevelConfig::Targeted(..)) {
                log::set_max_level(log::LevelFilter::Warn);
            }
=======
            && matches!(*self.direct_debug(), LogLevelConfig::Targeted(..))
        {
            log::set_max_level(log::LevelFilter::Warn);
>>>>>>> b96d18da
        }
    }
}

#[derive(serde::Serialize, serde::Deserialize, clap::Args, Default)]
pub struct MarkerControl {
    /// A JSON file from which to load additional annotations. Whereas normally
    /// annotation can only be placed on crate-local items, these can also be
    /// placed on third party items, such as functions from the stdlib.
    ///
    /// The file is expected to contain a `HashMap<Identifier, (Vec<Annotation>,
    /// ObjectType)>`, which is the same type as `annotations` field from the
    /// `ProgramDescription` struct. It uses the `serde` derived serializer. An
    /// example for the format can be generated by running `paralegal-flow` with
    /// `dump_serialized_flow_graph`.
    #[clap(long, env)]
    external_annotations: Option<std::path::PathBuf>,
}

impl MarkerControl {
    pub fn external_annotations(&self) -> Option<&std::path::Path> {
        self.external_annotations.as_deref()
    }
}

/// Arguments that control the flow analysis
#[derive(clap::Args)]
struct ClapAnalysisCtrl {
    /// Target this function as analysis target. Command line version of
    /// `#[paralegal::analyze]`). Must be a full rust path and resolve to a
    /// function. May be specified multiple times and multiple, comma separated
    /// paths may be supplied at the same time.
    #[clap(long)]
    analyze: Vec<String>,
    /// Disables all recursive analysis (both paralegal_flow's inlining as well as
    /// Flowistry's recursive analysis).
    #[clap(long, env)]
    no_cross_function_analysis: bool,
    /// Generate PDGs that span all called functions which can attach markers
    #[clap(long, conflicts_with_all = ["unconstrained_depth", "no_cross_function_analysis"])]
    adaptive_depth: bool,
    /// Generate PDGs that span to all functions for which we have source code.
    ///
    /// If no depth option is specified this is the default right now but that
    /// is not guaranteed to be the case in the future. If you want to guarantee
    /// this is used explicitly supply the argument.
    #[clap(long, conflicts_with_all = ["adaptive_depth", "no_cross_function_analysis"])]
    unconstrained_depth: bool,
}

#[derive(serde::Serialize, serde::Deserialize)]
pub struct AnalysisCtrl {
    /// Target this function as analysis target. Command line version of
    /// `#[paralegal::analyze]`). Must be a full rust path and resolve to a
    /// function. May be specified multiple times and multiple, comma separated
    /// paths may be supplied at the same time.
    analyze: Vec<String>,
    /// Disables all recursive analysis (both paralegal_flow's inlining as well as
    /// Flowistry's recursive analysis).
    inlining_depth: InliningDepth,
}

impl Default for AnalysisCtrl {
    fn default() -> Self {
        Self {
            analyze: Vec::new(),
            inlining_depth: InliningDepth::Adaptive,
        }
    }
}

impl TryFrom<ClapAnalysisCtrl> for AnalysisCtrl {
    type Error = Error;
    fn try_from(value: ClapAnalysisCtrl) -> Result<Self, Self::Error> {
        let ClapAnalysisCtrl {
            analyze,
            no_cross_function_analysis,
            adaptive_depth,
            unconstrained_depth: _,
        } = value;

        let inlining_depth = if adaptive_depth {
            InliningDepth::Adaptive
        } else if no_cross_function_analysis {
            InliningDepth::Shallow
        } else {
            InliningDepth::Unconstrained
        };

        Ok(Self {
            analyze,
            inlining_depth,
        })
    }
}

#[derive(serde::Serialize, serde::Deserialize, strum::EnumIs, strum::AsRefStr, Clone)]
pub enum InliningDepth {
    /// Inline to arbitrary depth
    Unconstrained,
    /// Perform no inlining
    Shallow,
    /// Inline so long as markers are reachable
    Adaptive,
}

impl AnalysisCtrl {
    /// Externally (via command line) selected analysis targets
    pub fn selected_targets(&self) -> &[String] {
        &self.analyze
    }

    /// Are we recursing into (unmarked) called functions with the analysis?
    pub fn use_recursive_analysis(&self) -> bool {
        !matches!(self.inlining_depth, InliningDepth::Shallow)
    }

    pub fn inlining_depth(&self) -> &InliningDepth {
        &self.inlining_depth
    }
}

impl DumpArgs {
    #[inline]
    fn has(&self, opt: DumpOption) -> bool {
        self.0.contains(DumpOption::All as u32).unwrap() || self.0.contains(opt as u32).unwrap()
    }

    pub fn dump_flowistry_pdg(&self) -> bool {
        self.has(DumpOption::FlowistryPdg)
    }

    pub fn dump_spdg(&self) -> bool {
        self.has(DumpOption::Spdg)
    }

    pub fn dump_mir(&self) -> bool {
        self.has(DumpOption::Mir)
    }
}

/// Dependency specific configuration
#[derive(serde::Serialize, serde::Deserialize, Default, Debug)]
pub struct DepConfig {
    #[serde(default)]
    /// Additional rust features to enable
    pub rust_features: Box<[String]>,
}

/// Additional configuration for the build process/rustc
#[derive(serde::Deserialize, serde::Serialize, Default, Debug)]
pub struct BuildConfig {
    /// Dependency specific configuration
    pub dep: crate::HashMap<String, DepConfig>,
}<|MERGE_RESOLUTION|>--- conflicted
+++ resolved
@@ -387,16 +387,9 @@
             .without_timestamps()
             .init()
             .is_ok()
-<<<<<<< HEAD
-        {
-            if matches!(*self.direct_debug(), LogLevelConfig::Targeted(..)) {
-                log::set_max_level(log::LevelFilter::Warn);
-            }
-=======
             && matches!(*self.direct_debug(), LogLevelConfig::Targeted(..))
         {
             log::set_max_level(log::LevelFilter::Warn);
->>>>>>> b96d18da
         }
     }
 }
