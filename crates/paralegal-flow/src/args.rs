//! Command line arguments and parsing.
//!
//! This module deliberately hides all of the struct fields we have here. The
//! reason is that the fields and their types are used by [`clap`] as the names
//! of the command line arguments. But we might want to change the names or
//! their interpretation (e.g. go from a default positive argument like
//! `--strict` to a default negative one e.g. `--relax`). That is why instead we
//! expose methods, which do not correspond directly to those arguments but
//! allow us to change the name and default value of the argument without having
//! to migrate the code using that argument.

use anyhow::Error;
use clap::ValueEnum;
use std::ffi::{OsStr, OsString};

use crate::utils::TinyBitSet;
use crate::{num_derive, num_traits::FromPrimitive};

#[derive(thiserror::Error, Debug)]
enum VarError {
    #[error("env variable value is not unicode, approximate key and value are {}: {}", key.to_string_lossy(), value.to_string_lossy())]
    NotUnicode { key: OsString, value: OsString },
}

/// A thin wrapper around `std::env::var` that returns `None` if the variable is
/// not present.
fn env_var_expect_unicode(k: impl AsRef<OsStr>) -> Result<Option<String>, VarError> {
    let k_ref = k.as_ref();
    match std::env::var(k_ref) {
        Ok(v) => Ok(Some(v)),
        Err(std::env::VarError::NotUnicode(u)) => Err(VarError::NotUnicode {
            key: k_ref.to_owned(),
            value: u,
        }),
        Err(std::env::VarError::NotPresent) => Ok(None),
    }
}

impl TryFrom<ClapArgs> for Args {
    type Error = Error;
    fn try_from(value: ClapArgs) -> Result<Self, Self::Error> {
        let ClapArgs {
            verbose,
            debug,
            debug_target,
            result_path,
            relaxed,
            target,
            abort_after_analysis,
            mut anactrl,
            modelctrl,
            dump,
            marker_control,
            cargo_args,
            trace,
<<<<<<< HEAD
            weird_hacks,
=======
>>>>>>> 074d847d
        } = value;
        let mut dump: DumpArgs = dump.into();
        if let Some(from_env) = env_var_expect_unicode("PARALEGAL_DUMP")? {
            let from_env =
                DumpArgs::from_str(&from_env, false).map_err(|s| anyhow::anyhow!("{}", s))?;
            dump.0 |= from_env.0;
        }
        anactrl.analyze = anactrl
            .analyze
            .iter()
            .flat_map(|s| s.split(',').map(ToOwned::to_owned))
            .collect();
        if let Some(from_env) = env_var_expect_unicode("PARALEGAL_ANALYZE")? {
            anactrl
                .analyze
                .extend(from_env.split(',').map(ToOwned::to_owned));
        }
        let build_config_file = std::path::Path::new("Paralegal.toml");
        let build_config = if build_config_file.exists() {
            toml::from_str(&std::fs::read_to_string(build_config_file)?)?
        } else {
            Default::default()
        };
        let log_level_config = match debug_target {
            Some(target) if !target.is_empty() => LogLevelConfig::Targeted(target),
            _ => LogLevelConfig::Disabled,
        };
        let verbosity = if trace {
            log::LevelFilter::Trace
        } else if debug {
            log::LevelFilter::Debug
        } else if verbose {
            log::LevelFilter::Info
        } else {
            log::LevelFilter::Warn
        };
        Ok(Args {
            verbosity,
            log_level_config,
            result_path,
            relaxed,
            target,
            abort_after_analysis,
            anactrl: anactrl.try_into()?,
            modelctrl,
            dump,
            build_config,
            marker_control,
            cargo_args,
            weird_hacks,
        })
    }
}

#[derive(serde::Serialize, serde::Deserialize)]
pub struct Args {
    /// Print additional logging output (up to the "info" level)
    verbosity: log::LevelFilter,
    log_level_config: LogLevelConfig,
    /// Where to write the resulting forge code to (defaults to `analysis_result.frg`)
    result_path: std::path::PathBuf,
    /// Emit warnings instead of aborting the analysis on sanity checks
    relaxed: bool,

    target: Option<String>,
    /// Abort the compilation after finishing the analysis
    abort_after_analysis: bool,
    /// Additional arguments on marker assignment and discovery
    marker_control: MarkerControl,
    /// Additional arguments that control the flow analysis specifically
    anactrl: AnalysisCtrl,
    /// Additional arguments that control the generation and composition of the model
    modelctrl: ModelCtrl,
    /// Additional arguments that control debug output specifically
    dump: DumpArgs,
    /// Additional configuration for the build process/rustc
    build_config: BuildConfig,
    /// Arguments that work around some form of platform bug that we don't have
    /// a clean fix for yet. See
    /// https://www.notion.so/justus-adam/Weird-Hacks-7640b34a6a90471f8ce63d6f18cabcb9?pvs=4
    weird_hacks: WeirdHackArgs,
    /// Additional options for cargo
    cargo_args: Vec<String>,
}

/// Arguments as exposed on the command line.
///
/// You should then use `try_into` to convert this to [`Args`], the argument
/// structure used internally.
#[derive(clap::Args)]
pub struct ClapArgs {
    /// Print additional logging output (up to the "info" level)
    #[clap(short, long, env = "PARALEGAL_VERBOSE")]
    verbose: bool,
    /// Print additional logging output (up to the "debug" level).
    ///
    /// Passing this flag (or env variable) with no value will enable debug
    /// output globally. You may instead pass the name of a specific target
    /// function and then only during analysis of that function the debug output
    /// is enabled.
    #[clap(long, env = "PARALEGAL_DEBUG")]
    debug: bool,
    #[clap(long, env = "PARALEGAL_TRACE")]
    trace: bool,
    #[clap(long, env = "PARALEGAL_DEBUG_TARGET")]
    debug_target: Option<String>,
    /// Where to write the resulting GraphLocation (defaults to `flow-graph.json`)
    #[clap(long, default_value = paralegal_spdg::FLOW_GRAPH_OUT_NAME)]
    result_path: std::path::PathBuf,
    /// Emit warnings instead of aborting the analysis on sanity checks
    #[clap(long, env = "PARALEGAL_RELAXED")]
    relaxed: bool,

    #[clap(long, env = "PARALEGAL_TARGET")]
    target: Option<String>,
    /// Abort the compilation after finishing the analysis
    #[clap(long, env)]
    abort_after_analysis: bool,
    /// Additional arguments that control the flow analysis specifically
    #[clap(flatten, next_help_heading = "Flow Analysis")]
    anactrl: ClapAnalysisCtrl,
    /// Additional arguments which control marker assignment and discovery
    #[clap(flatten, next_help_heading = "Marker Control")]
    marker_control: MarkerControl,
    /// Additional arguments that control the generation and composition of the model
    #[clap(flatten, next_help_heading = "Model Generation")]
    modelctrl: ModelCtrl,
    /// Additional arguments that control debug args specifically
    #[clap(flatten)]
    dump: ParseableDumpArgs,
    /// Arguments that work around some form of platform bug that we don't have
    /// a clean fix for yet. See
    /// https://www.notion.so/justus-adam/Weird-Hacks-7640b34a6a90471f8ce63d6f18cabcb9?pvs=4
    #[clap(flatten, next_help_heading = "Weird Hacks")]
    weird_hacks: WeirdHackArgs,
    /// Pass through for additional cargo arguments (like --features)
    #[clap(last = true)]
    cargo_args: Vec<String>,
}

#[derive(Clone, clap::Args)]
pub struct ParseableDumpArgs {
    /// Generate intermediate of various formats and at various stages of
    /// compilation. A short description of each value is provided here, for a
    /// more comprehensive explanation refer to the [notion page on
    /// dumping](https://www.notion.so/justus-adam/Dumping-Intermediate-Representations-4bd66ec11f8f4c459888a8d8cfb10e93).
    ///
    /// Can also be supplied as a comma-separated list (no spaces) and be set with the `PARALEGAL_DUMP` variable.
    #[clap(long, value_enum)]
    dump: Vec<DumpArgs>,
}

lazy_static! {
    static ref DUMP_ARGS_OPTIONS: Vec<DumpArgs> = DumpOption::value_variants()
        .iter()
        .map(|&v| v.into())
        .collect();
}

impl clap::ValueEnum for DumpArgs {
    fn value_variants<'a>() -> &'a [Self] {
        &DUMP_ARGS_OPTIONS
    }

    fn to_possible_value(&self) -> Option<clap::builder::PossibleValue> {
        let mut it = self.0.into_iter_set_in_domain();
        let v = it.next().unwrap();
        assert!(it.next().is_none());
        DumpOption::from_u32(v).unwrap().to_possible_value()
    }

    fn from_str(input: &str, ignore_case: bool) -> Result<Self, String> {
        input
            .split(',')
            .map(|segment| DumpOption::from_str(segment, ignore_case))
            .collect()
    }
}

impl From<DumpOption> for DumpArgs {
    fn from(value: DumpOption) -> Self {
        [value].into_iter().collect()
    }
}

impl From<ParseableDumpArgs> for DumpArgs {
    fn from(value: ParseableDumpArgs) -> Self {
        value.dump.into_iter().flat_map(|opt| opt.iter()).collect()
    }
}

/// Collection of the [`DumpOption`]s a user has set.
///
/// Separates the cli and the internal api. Users set [`DumpOption`]s in the
/// cli, internally we use the snake-case version of the option as a method on
/// this type. This is so we can rename the outer UI without breaking code or
/// even combine options together.
#[derive(serde::Serialize, serde::Deserialize, Clone)]
pub struct DumpArgs(TinyBitSet);

impl DumpArgs {
    fn iter(self) -> impl Iterator<Item = DumpOption> {
        self.0
            .into_iter_set_in_domain()
            .filter_map(DumpOption::from_u32)
    }
}

impl FromIterator<DumpOption> for DumpArgs {
    fn from_iter<T: IntoIterator<Item = DumpOption>>(iter: T) -> Self {
        Self(iter.into_iter().map(|v| v as u32).collect())
    }
}

#[derive(
    Copy,
    Clone,
    Eq,
    PartialEq,
    serde::Serialize,
    serde::Deserialize,
    clap::ValueEnum,
    num_derive::FromPrimitive,
)]
enum DumpOption {
    /// A simple PDG rendering per controller provided by flowistry
    FlowistryPdg,
    /// A PDG rendering that includes markers and is grouped by call site.
    /// Includes all controllers that are analyzed.
    Spdg,
    /// Dump the MIR (`.mir`) of each called controller
    Mir,
    /// Dump everything we know of
    All,
}

/// How a specific logging level was configured. (currently only used for the
/// `--debug` level)
#[derive(Debug, serde::Serialize, serde::Deserialize, Clone)]
pub enum LogLevelConfig {
    /// Logging for this level is only enabled for a specific target function
    Targeted(String),
    /// Logging for this level is not directly enabled
    Disabled,
}

impl LogLevelConfig {
    pub fn is_enabled(&self) -> bool {
        matches!(self, LogLevelConfig::Targeted(_))
    }
}

impl std::fmt::Display for LogLevelConfig {
    fn fmt(&self, f: &mut std::fmt::Formatter<'_>) -> std::fmt::Result {
        write!(f, "{self:?}")
    }
}

impl Args {
    pub fn target(&self) -> Option<&str> {
        self.target.as_deref()
    }
    /// Returns the configuration specified for the `--debug` option
    pub fn direct_debug(&self) -> &LogLevelConfig {
        &self.log_level_config
    }
    /// Access the debug arguments
    pub fn dbg(&self) -> &DumpArgs {
        &self.dump
    }
    /// Access the argument controlling the analysis
    pub fn anactrl(&self) -> &AnalysisCtrl {
        &self.anactrl
    }

    pub fn modelctrl(&self) -> &ModelCtrl {
        &self.modelctrl
    }
    /// the file to write results to
    pub fn result_path(&self) -> &std::path::Path {
        self.result_path.as_path()
    }
    /// Should we output additional log messages (level `info`)
    pub fn verbosity(&self) -> log::LevelFilter {
        self.verbosity
    }
    /// Warn instead of crashing the program in case of non-fatal errors
    pub fn relaxed(&self) -> bool {
        self.relaxed
    }
    pub fn abort_after_analysis(&self) -> bool {
        self.abort_after_analysis
    }
    pub fn build_config(&self) -> &BuildConfig {
        &self.build_config
    }

    pub fn marker_control(&self) -> &MarkerControl {
        &self.marker_control
    }

    pub fn cargo_args(&self) -> &[String] {
        &self.cargo_args
    }

    pub fn weird_hacks(&self) -> &WeirdHackArgs {
        &self.weird_hacks
    }
}

#[derive(serde::Serialize, serde::Deserialize, clap::Args)]
pub struct ModelCtrl {
    /// A JSON file from which to load additional annotations. Whereas normally
    /// annotation can only be placed on crate-local items, these can also be
    /// placed on third party items, such as functions from the stdlib.
    ///
    /// The file is expected to contain a `HashMap<Identifier, (Vec<Annotation>,
    /// ObjectType)>`, which is the same type as `annotations` field from the
    /// `ProgramDescription` struct. It uses the `serde` derived serializer. An
    /// example for the format can be generated by running `paralegal-flow` with
    /// `dump_serialized_flow_graph`.
    #[clap(long, env)]
    external_annotations: Option<std::path::PathBuf>,
}

impl ModelCtrl {
    pub fn external_annotations(&self) -> Option<&std::path::Path> {
        self.external_annotations.as_deref()
    }
}

/// Arguments which control marker assignment and discovery
#[derive(serde::Serialize, serde::Deserialize, clap::Args)]
pub struct MarkerControl {
    /// Don't mark the outputs of local functions if they are of a marked type.
    ///
    /// Be aware that disabling this can cause unsoundness as inline
    /// construction of such types will not be emitted into the model. A warning
    /// is however emitted in that case.
    #[clap(long, env = "PARALEGAL_NO_LOCAL_FUNCTION_TYPE_MARKING")]
    no_local_function_type_marking: bool,
}

impl MarkerControl {
    pub fn local_function_type_marking(&self) -> bool {
        !self.no_local_function_type_marking
    }
}

/// Arguments that control the flow analysis
#[derive(clap::Args)]
struct ClapAnalysisCtrl {
    /// Target this function as analysis target. Command line version of
    /// `#[paralegal::analyze]`). Must be a full rust path and resolve to a
    /// function. May be specified multiple times and multiple, comma separated
    /// paths may be supplied at the same time.
    #[clap(long)]
    analyze: Vec<String>,
    /// Disables all recursive analysis (both paralegal_flow's inlining as well as
    /// Flowistry's recursive analysis).
    #[clap(long, env)]
    no_cross_function_analysis: bool,
    /// Generate PDGs that span all called functions which can attach markers
<<<<<<< HEAD
    #[clap(long, conflicts_with_all = ["fixed_depth", "unconstrained_depth", "no_cross_function_analysis"])]
    adaptive_depth: bool,
    /// Generate PDGs that span functions up to a certain depth
    #[clap(long, conflicts_with_all = ["adaptive_depth", "unconstrained_depth", "no_cross_function_analysis"])]
    fixed_depth: Option<u8>,
=======
    #[clap(long, conflicts_with_all = ["unconstrained_depth", "no_cross_function_analysis"])]
    adaptive_depth: bool,
>>>>>>> 074d847d
    /// Generate PDGs that span to all functions for which we have source code.
    ///
    /// If no depth option is specified this is the default right now but that
    /// is not guaranteed to be the case in the future. If you want to guarantee
    /// this is used explicitly supply the argument.
<<<<<<< HEAD
    #[clap(long, conflicts_with_all = ["fixed_depth", "adaptive_depth", "no_cross_function_analysis"])]
=======
    #[clap(long, conflicts_with_all = ["adaptive_depth", "no_cross_function_analysis"])]
>>>>>>> 074d847d
    unconstrained_depth: bool,
}

#[derive(serde::Serialize, serde::Deserialize)]
pub struct AnalysisCtrl {
    /// Target this function as analysis target. Command line version of
    /// `#[paralegal::analyze]`). Must be a full rust path and resolve to a
    /// function. May be specified multiple times and multiple, comma separated
    /// paths may be supplied at the same time.
    analyze: Vec<String>,
    /// Disables all recursive analysis (both paralegal_flow's inlining as well as
    /// Flowistry's recursive analysis).
    inlining_depth: InliningDepth,
}

impl TryFrom<ClapAnalysisCtrl> for AnalysisCtrl {
    type Error = Error;
    fn try_from(value: ClapAnalysisCtrl) -> Result<Self, Self::Error> {
        let ClapAnalysisCtrl {
            analyze,
            no_cross_function_analysis,
            adaptive_depth,
<<<<<<< HEAD
            fixed_depth,
=======
>>>>>>> 074d847d
            unconstrained_depth: _,
        } = value;

        let inlining_depth = if adaptive_depth {
            InliningDepth::Adaptive
<<<<<<< HEAD
        } else if let Some(n) = fixed_depth {
            InliningDepth::Fixed(n)
        } else if no_cross_function_analysis {
            InliningDepth::Fixed(0)
=======
        } else if no_cross_function_analysis {
            InliningDepth::Shallow
>>>>>>> 074d847d
        } else {
            InliningDepth::Unconstrained
        };

        Ok(Self {
            analyze,
            inlining_depth,
        })
    }
}

#[derive(serde::Serialize, serde::Deserialize, strum::EnumIs, strum::AsRefStr, Clone)]
pub enum InliningDepth {
    /// Inline to arbitrary depth
    Unconstrained,
<<<<<<< HEAD
    /// Inline to a depth of `n` and no further
    Fixed(u8),
=======
    /// Perform no inlining
    Shallow,
>>>>>>> 074d847d
    /// Inline so long as markers are reachable
    Adaptive,
}

impl AnalysisCtrl {
    /// Externally (via command line) selected analysis targets
    pub fn selected_targets(&self) -> &[String] {
        &self.analyze
    }

    /// Are we recursing into (unmarked) called functions with the analysis?
    pub fn use_recursive_analysis(&self) -> bool {
<<<<<<< HEAD
        !matches!(self.inlining_depth, InliningDepth::Fixed(0))
=======
        !matches!(self.inlining_depth, InliningDepth::Shallow)
>>>>>>> 074d847d
    }

    pub fn inlining_depth(&self) -> &InliningDepth {
        &self.inlining_depth
    }
}

impl DumpArgs {
    #[inline]
    fn has(&self, opt: DumpOption) -> bool {
        self.0.contains(DumpOption::All as u32).unwrap() || self.0.contains(opt as u32).unwrap()
    }

    pub fn dump_flowistry_pdg(&self) -> bool {
        self.has(DumpOption::FlowistryPdg)
    }

    pub fn dump_spdg(&self) -> bool {
        self.has(DumpOption::Spdg)
    }

    pub fn dump_mir(&self) -> bool {
        self.has(DumpOption::Mir)
    }
}

#[derive(Debug, Args, serde::Deserialize, serde::Serialize)]
pub struct WeirdHackArgs {
    /// Reset the `RUSTC` env variable for non-analysis invocations of the
    /// compiler to work around build script crashes.
    #[clap(long)]
    rustc_reset_for_linux: bool,
}

impl WeirdHackArgs {
    pub fn rustc_reset_for_linux(&self) -> bool {
        self.rustc_reset_for_linux
    }
}

/// Dependency specific configuration
#[derive(serde::Serialize, serde::Deserialize, Default, Debug)]
pub struct DepConfig {
    #[serde(default)]
    /// Additional rust features to enable
    pub rust_features: Box<[String]>,
}

/// Additional configuration for the build process/rustc
#[derive(serde::Deserialize, serde::Serialize, Default, Debug)]
pub struct BuildConfig {
    /// Dependency specific configuration
    pub dep: crate::HashMap<String, DepConfig>,
}<|MERGE_RESOLUTION|>--- conflicted
+++ resolved
@@ -53,10 +53,6 @@
             marker_control,
             cargo_args,
             trace,
-<<<<<<< HEAD
-            weird_hacks,
-=======
->>>>>>> 074d847d
         } = value;
         let mut dump: DumpArgs = dump.into();
         if let Some(from_env) = env_var_expect_unicode("PARALEGAL_DUMP")? {
@@ -106,7 +102,6 @@
             build_config,
             marker_control,
             cargo_args,
-            weird_hacks,
         })
     }
 }
@@ -134,10 +129,6 @@
     dump: DumpArgs,
     /// Additional configuration for the build process/rustc
     build_config: BuildConfig,
-    /// Arguments that work around some form of platform bug that we don't have
-    /// a clean fix for yet. See
-    /// https://www.notion.so/justus-adam/Weird-Hacks-7640b34a6a90471f8ce63d6f18cabcb9?pvs=4
-    weird_hacks: WeirdHackArgs,
     /// Additional options for cargo
     cargo_args: Vec<String>,
 }
@@ -187,11 +178,6 @@
     /// Additional arguments that control debug args specifically
     #[clap(flatten)]
     dump: ParseableDumpArgs,
-    /// Arguments that work around some form of platform bug that we don't have
-    /// a clean fix for yet. See
-    /// https://www.notion.so/justus-adam/Weird-Hacks-7640b34a6a90471f8ce63d6f18cabcb9?pvs=4
-    #[clap(flatten, next_help_heading = "Weird Hacks")]
-    weird_hacks: WeirdHackArgs,
     /// Pass through for additional cargo arguments (like --features)
     #[clap(last = true)]
     cargo_args: Vec<String>,
@@ -361,10 +347,6 @@
     pub fn cargo_args(&self) -> &[String] {
         &self.cargo_args
     }
-
-    pub fn weird_hacks(&self) -> &WeirdHackArgs {
-        &self.weird_hacks
-    }
 }
 
 #[derive(serde::Serialize, serde::Deserialize, clap::Args)]
@@ -420,26 +402,14 @@
     #[clap(long, env)]
     no_cross_function_analysis: bool,
     /// Generate PDGs that span all called functions which can attach markers
-<<<<<<< HEAD
-    #[clap(long, conflicts_with_all = ["fixed_depth", "unconstrained_depth", "no_cross_function_analysis"])]
-    adaptive_depth: bool,
-    /// Generate PDGs that span functions up to a certain depth
-    #[clap(long, conflicts_with_all = ["adaptive_depth", "unconstrained_depth", "no_cross_function_analysis"])]
-    fixed_depth: Option<u8>,
-=======
     #[clap(long, conflicts_with_all = ["unconstrained_depth", "no_cross_function_analysis"])]
     adaptive_depth: bool,
->>>>>>> 074d847d
     /// Generate PDGs that span to all functions for which we have source code.
     ///
     /// If no depth option is specified this is the default right now but that
     /// is not guaranteed to be the case in the future. If you want to guarantee
     /// this is used explicitly supply the argument.
-<<<<<<< HEAD
-    #[clap(long, conflicts_with_all = ["fixed_depth", "adaptive_depth", "no_cross_function_analysis"])]
-=======
     #[clap(long, conflicts_with_all = ["adaptive_depth", "no_cross_function_analysis"])]
->>>>>>> 074d847d
     unconstrained_depth: bool,
 }
 
@@ -462,24 +432,13 @@
             analyze,
             no_cross_function_analysis,
             adaptive_depth,
-<<<<<<< HEAD
-            fixed_depth,
-=======
->>>>>>> 074d847d
             unconstrained_depth: _,
         } = value;
 
         let inlining_depth = if adaptive_depth {
             InliningDepth::Adaptive
-<<<<<<< HEAD
-        } else if let Some(n) = fixed_depth {
-            InliningDepth::Fixed(n)
-        } else if no_cross_function_analysis {
-            InliningDepth::Fixed(0)
-=======
         } else if no_cross_function_analysis {
             InliningDepth::Shallow
->>>>>>> 074d847d
         } else {
             InliningDepth::Unconstrained
         };
@@ -495,13 +454,8 @@
 pub enum InliningDepth {
     /// Inline to arbitrary depth
     Unconstrained,
-<<<<<<< HEAD
-    /// Inline to a depth of `n` and no further
-    Fixed(u8),
-=======
     /// Perform no inlining
     Shallow,
->>>>>>> 074d847d
     /// Inline so long as markers are reachable
     Adaptive,
 }
@@ -514,11 +468,7 @@
 
     /// Are we recursing into (unmarked) called functions with the analysis?
     pub fn use_recursive_analysis(&self) -> bool {
-<<<<<<< HEAD
-        !matches!(self.inlining_depth, InliningDepth::Fixed(0))
-=======
         !matches!(self.inlining_depth, InliningDepth::Shallow)
->>>>>>> 074d847d
     }
 
     pub fn inlining_depth(&self) -> &InliningDepth {
@@ -542,20 +492,6 @@
 
     pub fn dump_mir(&self) -> bool {
         self.has(DumpOption::Mir)
-    }
-}
-
-#[derive(Debug, Args, serde::Deserialize, serde::Serialize)]
-pub struct WeirdHackArgs {
-    /// Reset the `RUSTC` env variable for non-analysis invocations of the
-    /// compiler to work around build script crashes.
-    #[clap(long)]
-    rustc_reset_for_linux: bool,
-}
-
-impl WeirdHackArgs {
-    pub fn rustc_reset_for_linux(&self) -> bool {
-        self.rustc_reset_for_linux
     }
 }
 
