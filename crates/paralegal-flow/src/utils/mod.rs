--- conflicted
+++ resolved
@@ -252,15 +252,8 @@
                 if let Some(local) = def_id.as_local() {
                     sess.span_warn(
                         def_span,
-<<<<<<< HEAD
-                        format!(
-                            "Precise variable instantiation for \
-                                closure not known, using user type annotation."
-                        ),
-=======
                         "Precise variable instantiation for \
                             closure not known, using user type annotation.",
->>>>>>> 505cd319
                     );
                     let sig = tcx.closure_user_provided_sig(local);
                     Ok(sig.value)
@@ -322,16 +315,9 @@
         } else if tcx.def_kind(def_id).is_fn_like() {
             Ok(Self::Plain)
         } else {
-<<<<<<< HEAD
-            Err(tcx.sess.span_err(
-                tcx.def_span(def_id),
-                format!("Expected this item to be a function."),
-            ))
-=======
             Err(tcx
                 .sess
                 .span_err(tcx.def_span(def_id), "Expected this item to be a function."))
->>>>>>> 505cd319
         }
     }
 }
