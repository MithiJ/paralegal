[package]
name = "paralegal-policy"
version = "0.1.0"
edition = "2021"
publish = false
description = "A framework for writing policies over graphs defined in `paralegal-spdg` and extracted from Rust programs with `paralegal-flow`."

[dependencies]
paralegal-spdg = { path = "../paralegal-spdg" }
anyhow = { version = "1.0.72", features = ["backtrace"] }
log = "0.4"
itertools = "0.11.0"
indexical = { workspace = true }
serde_json = "1"
simple_logger = "2"
<<<<<<< HEAD
smallvec = "1"
=======
>>>>>>> 3e084349
lazy_static = "1"

[dev-dependencies]
paralegal-flow = { path = "../paralegal-flow", features = ["test"] }<|MERGE_RESOLUTION|>--- conflicted
+++ resolved
@@ -13,10 +13,6 @@
 indexical = { workspace = true }
 serde_json = "1"
 simple_logger = "2"
-<<<<<<< HEAD
-smallvec = "1"
-=======
->>>>>>> 3e084349
 lazy_static = "1"
 
 [dev-dependencies]
