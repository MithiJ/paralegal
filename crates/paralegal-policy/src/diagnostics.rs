--- conflicted
+++ resolved
@@ -6,32 +6,14 @@
 //! possible and emit additional errors, as those messages are useful for the
 //! user.
 //!
-<<<<<<< HEAD
-//! This manifests for instance in [`Diagnostics::error`]. This function
-//! records a severe error that should fail the policy but it does not exit the
-//! program. Instead the message is recorded and emitted later, for instance by
-=======
 //! This manifests for instance in [`Diagnostics::error`]. This function records
 //! a severe error that should fail the policy but it does not exit the program.
 //! Instead the message is recorded and emitted later, for instance by
->>>>>>> 3e084349
 //! [`Context::emit_diagnostics`].
 //!
 //! ## Emitting Messages
 //!
 //! The main interface for diagnostics is the [`Diagnostics`] trait which
-<<<<<<< HEAD
-//! defines functions for emitting messages like [`error`][Diagnostics::error] for
-//! policy failures and [`warning`][Diagnostics::warning] for indicators
-//! to the user that something may be off, but not causing a policy failure.
-//!
-//! We also offer two convenience macros [`assert_error!`] and
-//! [`assert_warning!`] that correspond to either function. Much like
-//! [`assert!`] they emit their messages if the provided condition is `false`
-//! and they let you use format strings for the messages. They should be
-//! used like `assert_warning!(ctx, condition, "format string", ...format
-//! arguments)`. `ctx` here is anything that implements [`Diagnostics`].
-=======
 //! defines functions for emitting messages like [`error`][Diagnostics::error]
 //! for policy failures and [`warning`][Diagnostics::warning] for indicators to
 //! the user that something may be off, but not causing a policy failure.
@@ -42,7 +24,6 @@
 //! condition is `false`. They should be used like `assert_warning!(ctx,
 //! condition, message)`. `ctx` here is anything that implements
 //! [`Diagnostics`].
->>>>>>> 3e084349
 //!
 //! [`Diagnostics`] is implemented directly by [`Context`] so you can use
 //! `ctx.error()` or `ctx.warning()`. You can also call it on scoped contexts
@@ -50,20 +31,11 @@
 //!
 //! ## Scoping messages
 //!
-<<<<<<< HEAD
-//! You may however add additional contextual
-//! information about which policy or combinator is currently executing.
-//! [`Context::named_policy`] returns a wrapper that can be used the same way
-//! that you use [`Context`], but when [`error`][Diagnostics::error] or
-//! [`warning`][Diagnostics::warning] is called it also appends the name
-//! of the policy to you specified.
-=======
 //! You may however add additional contextual information about which policy or
 //! combinator is currently executing. [`Context::named_policy`] returns a
 //! wrapper that can be used the same way that you use [`Context`], but when
 //! [`error`][Diagnostics::error] or [`warning`][Diagnostics::warning] is called
 //! it also appends the name of the policy to you specified.
->>>>>>> 3e084349
 //!
 //! Similarly you can use [`Context::named_combinator`] or
 //! [`PolicyContext::named_combinator`] to add context about a named combinator.
@@ -75,16 +47,6 @@
 //!     ctx.named_policy("cannot escape", |ctx| {
 //!         let result_1 = ctx.named_combinator("collect something", |ctx| {
 //!             /* actual computation */
-<<<<<<< HEAD
-//!             assert_error!(ctx, "Oh oh, fail!");
-//!             true
-//!         });
-//!         let result_2 = ctx.named_combinator("reach something", |ctx| {
-//!             assert_warning!(ctx, "maybe wrong?");
-//!             false
-//!         })
-//!         assert_error!(result_1 || result_2, "combination failure");
-=======
 //!             assert_error!(ctx, 1 + 2 == 4, "Oh oh, fail!");
 //!             true
 //!         });
@@ -93,7 +55,6 @@
 //!             false
 //!         })
 //!         assert_error!(ctx, result_1 || result_2, "combination failure");
->>>>>>> 3e084349
 //!     })
 //!
 //! }
@@ -116,19 +77,11 @@
 //! [`report`][crate::AlwaysHappensBefore::report] functions.
 use std::{io::Write, sync::Arc};
 
-<<<<<<< HEAD
-use paralegal_spdg::{rustc_portable::DefId, Identifier};
-
-use crate::Context;
-
-/// Check the condition and emit a [`Context::error`] if it fails.
-=======
 use paralegal_spdg::{rustc_portable::DefId, Ctrl, Identifier};
 
 use crate::{Context, ControllerId};
 
 /// Check the condition and emit a [`Diagnostics::error`] if it fails.
->>>>>>> 3e084349
 #[macro_export]
 macro_rules! assert_error {
     ($ctx:expr, $cond: expr $(,)?) => {
@@ -143,11 +96,7 @@
     };
 }
 
-<<<<<<< HEAD
-/// Check the condition and emit a [`Context::warning`] if it fails.
-=======
 /// Check the condition and emit a [`Diagnostics::warning`] if it fails.
->>>>>>> 3e084349
 #[macro_export]
 macro_rules! assert_warning {
     ($ctx:expr, $cond: expr $(,)?) => {
@@ -186,12 +135,6 @@
     context: DiagnosticContextStack,
 }
 
-<<<<<<< HEAD
-/// Base database of emitted diagnostics.
-#[derive(Debug, Default)]
-pub(crate) struct DiagnosticsRecorder(std::sync::Mutex<Vec<Diagnostic>>);
-
-=======
 /// Low level machinery for diagnostics.
 ///
 /// As a user you should only be using methods from [`Diagnostics`]. It
@@ -500,7 +443,6 @@
 #[derive(Debug, Default)]
 pub(crate) struct DiagnosticsRecorder(std::sync::Mutex<Vec<Diagnostic>>);
 
->>>>>>> 3e084349
 impl DiagnosticsRecorder {
     /// Emit queued diagnostics, draining the internal queue of diagnostics.
     ///
@@ -511,17 +453,10 @@
         let mut can_continue = true;
         for diag in self.0.lock().unwrap().drain(..) {
             for ctx in diag.context.iter().rev() {
-<<<<<<< HEAD
-                write!(w, "[{ctx}] ")?;
-            }
-            writeln!(w, "{}", diag.message)?;
-            can_continue |= diag.severity.must_abort();
-=======
                 write!(w, "{ctx} ")?;
             }
             writeln!(w, "{}", diag.message)?;
             can_continue &= !diag.severity.must_abort();
->>>>>>> 3e084349
         }
         Ok(can_continue)
     }
@@ -540,264 +475,4 @@
     fn as_ctx(&self) -> &Context {
         self
     }
-<<<<<<< HEAD
-}
-
-/// Low level machinery for diagnostics.
-///
-/// As a user you should only be using methods from [`Diagnostics`]. It
-/// may however be helpful to look at the implementors of this trait, as those
-/// are also implementors of [`Diagnostics`].
-pub trait HasDiagnosticsBase {
-    /// Base function for recording new diagnostics.
-    ///
-    /// This should be used by implementors of new wrappers, users should use
-    /// high level functions like [`Self::error`] or [`Self::warning`] instead.
-    fn record(&self, msg: String, severity: Severity, context: DiagnosticContextStack);
-
-    /// Access to [`Context`], usually also available via [`std::ops::Deref`].
-    fn as_ctx(&self) -> &Context;
-}
-
-impl<T: HasDiagnosticsBase> HasDiagnosticsBase for Arc<T> {
-    fn record(&self, msg: String, severity: Severity, context: DiagnosticContextStack) {
-        let t: &T = self.as_ref();
-        t.record(msg, severity, context)
-    }
-
-    fn as_ctx(&self) -> &Context {
-        self.as_ref().as_ctx()
-    }
-}
-
-/// User-facing methods to emit diagnostics.
-///
-/// This is how any types implementing [`HasDiagnosticsBase`] should actually be
-/// used.
-pub trait Diagnostics: HasDiagnosticsBase {
-    /// Emit a message that is severe enough that it causes the policy to fail.
-    fn error(&self, msg: impl Into<String>) {
-        self.record(msg.into(), Severity::Fail, vec![])
-    }
-
-    /// Emit a message that indicates to the user that the policy might be
-    /// fraudulent but could be correct.
-    fn warning(&self, msg: impl Into<String>) {
-        self.record(msg.into(), Severity::Warning, vec![])
-    }
-}
-
-impl<T: HasDiagnosticsBase> Diagnostics for T {}
-
-/// A context for a named policy.
-///
-/// You may call any method and access any field defined on [`Context`]. In
-/// addition all diagnostics messages emitted from this struct will carry the
-/// name of the policy.
-///
-/// See the [module level documentation][self] for more information on
-/// diagnostic context management.
-pub struct PolicyContext {
-    name: Identifier,
-    inner: Arc<dyn HasDiagnosticsBase>,
-}
-
-impl std::ops::Deref for PolicyContext {
-    type Target = Context;
-    fn deref(&self) -> &Self::Target {
-        self.as_ctx()
-    }
-}
-
-impl PolicyContext {
-    /// Add a named combinator to the diagnostic context.
-    ///
-    /// See the [module level documentation][self] for more information on
-    /// diagnostic context management.
-    pub fn named_combinator<A>(
-        self: Arc<Self>,
-        name: impl Into<Identifier>,
-        computation: impl FnOnce(Arc<CombinatorContext>) -> A,
-    ) -> A {
-        computation(Arc::new(CombinatorContext {
-            name: name.into(),
-            inner: self,
-        }))
-    }
-
-    /// Run the computation in the diagnostic context of this controller
-    ///
-    /// See the [module level documentation][self] for more information on
-    /// diagnostic context management.
-    pub fn named_controller<A>(
-        self: Arc<Self>,
-        id: DefId,
-        policy: impl FnOnce(Arc<ControllerContext>) -> A,
-    ) -> A {
-        policy(Arc::new(ControllerContext {
-            id,
-            inner: self as Arc<_>,
-        }))
-    }
-}
-
-impl HasDiagnosticsBase for PolicyContext {
-    fn record(&self, msg: String, severity: Severity, mut context: DiagnosticContextStack) {
-        context.push(format!("[policy: {}]", self.name));
-        self.inner.record(msg, severity, context)
-    }
-
-    fn as_ctx(&self) -> &Context {
-        self.inner.as_ctx()
-    }
-}
-
-/// A context for controllers
-///
-/// You may call any method and access any field defined on [`Context`]. In
-/// addition all diagnostics messages emitted from this struct will carry the
-/// name of the controller.
-///
-/// See the [module level documentation][self] for more information on
-/// diagnostic context management.
-pub struct ControllerContext {
-    id: DefId,
-    inner: Arc<dyn HasDiagnosticsBase>,
-}
-
-impl std::ops::Deref for ControllerContext {
-    type Target = Context;
-    fn deref(&self) -> &Self::Target {
-        self.as_ctx()
-    }
-}
-
-impl ControllerContext {
-    /// Add a named combinator to the diagnostic context.
-    ///
-    /// See the [module level documentation][self] for more information on
-    /// diagnostic context management.
-    pub fn named_combinator<A>(
-        self: Arc<Self>,
-        name: impl Into<Identifier>,
-        computation: impl FnOnce(Arc<CombinatorContext>) -> A,
-    ) -> A {
-        computation(Arc::new(CombinatorContext {
-            name: name.into(),
-            inner: self,
-        }))
-    }
-
-    /// Add a policy to the diagnostic context.
-    ///
-    /// See the [module level documentation][self] for more information on
-    /// diagnostic context management.
-    pub fn named_policy<A>(
-        self: Arc<Self>,
-        name: impl Into<Identifier>,
-        policy: impl FnOnce(Arc<PolicyContext>) -> A,
-    ) -> A {
-        policy(Arc::new(PolicyContext {
-            name: name.into(),
-            inner: self as Arc<_>,
-        }))
-    }
-}
-
-impl HasDiagnosticsBase for ControllerContext {
-    fn record(&self, msg: String, severity: Severity, mut context: DiagnosticContextStack) {
-        let name = self.as_ctx().desc().def_info[&self.id].name;
-        context.push(format!("[controller: {}]", name));
-        self.inner.record(msg, severity, context)
-    }
-
-    fn as_ctx(&self) -> &Context {
-        self.inner.as_ctx()
-    }
-}
-
-/// A context for combinators.
-///
-/// You may call any method and access any field defined on [`Context`]. In
-/// addition all diagnostics messages emitted from this struct will carry the
-/// name of the combinator.
-///
-/// See the [module level documentation][self] for more information on
-/// diagnostic context management.
-pub struct CombinatorContext {
-    name: Identifier,
-    inner: Arc<dyn HasDiagnosticsBase>,
-}
-
-impl std::ops::Deref for CombinatorContext {
-    type Target = Context;
-    fn deref(&self) -> &Self::Target {
-        self.as_ctx()
-    }
-}
-
-impl CombinatorContext {
-    /// Nest another named combinator into the diagnostic context.
-    ///
-    /// See the [module level documentation][self] for more information on
-    /// diagnostic context management.
-    pub fn named_combinator<A>(
-        self: Arc<Self>,
-        name: impl Into<Identifier>,
-        computation: impl FnOnce(Arc<CombinatorContext>) -> A,
-    ) -> A {
-        computation(Arc::new(Self::new(name, self)))
-    }
-
-    pub(crate) fn new(name: impl Into<Identifier>, inner: Arc<dyn HasDiagnosticsBase>) -> Self {
-        CombinatorContext {
-            name: name.into(),
-            inner,
-        }
-    }
-}
-
-impl HasDiagnosticsBase for CombinatorContext {
-    fn record(&self, msg: String, severity: Severity, mut context: DiagnosticContextStack) {
-        context.push(format!("{}", self.name));
-        self.inner.record(msg, severity, context)
-    }
-
-    fn as_ctx(&self) -> &Context {
-        self.inner.as_ctx()
-    }
-}
-
-impl Context {
-    /// Add a policy to the diagnostic context.
-    ///
-    /// See the [module level documentation][self] for more information on
-    /// diagnostic context management.
-    pub fn named_policy<A>(
-        self: Arc<Self>,
-        name: impl Into<Identifier>,
-        policy: impl FnOnce(Arc<PolicyContext>) -> A,
-    ) -> A {
-        policy(Arc::new(PolicyContext {
-            name: name.into(),
-            inner: self as Arc<_>,
-        }))
-    }
-
-    /// Run the computation in the diagnostic context of this controller
-    ///
-    /// See the [module level documentation][self] for more information on
-    /// diagnostic context management.
-    pub fn named_controller<A>(
-        self: Arc<Self>,
-        id: DefId,
-        policy: impl FnOnce(Arc<ControllerContext>) -> A,
-    ) -> A {
-        policy(Arc::new(ControllerContext {
-            id,
-            inner: self as Arc<_>,
-        }))
-    }
-=======
->>>>>>> 3e084349
 }