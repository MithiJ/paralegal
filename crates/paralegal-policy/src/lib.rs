//! The query engine and framework for defining paralegal policies.
//!
//! It provides a state machine for programmatically extracting and parsing a
//! Semantic Program Dependence Graph (SPDG) and provides combinators and
//! queries on this graph for you to compose into policies.
//!
//! Next we show you the most common workflow, then explain the steps and show
//! you how to customize them to your needs.
//!
//! ```ignore
//! SPDGGenCommand::global()
//!     .run("project/dir/to/analyze")?
//!     .with_context(|ctx| my_property(ctx))
//! ```
//!
//! 1. [`SPDGGenCommand`] lets you programmatically invoke the SDPG extractor.
//!    The [`::global()`](SPDGGenCommand::global) method uses `cargo paralegal-flow` for
//!    this purpose, e.g. a global installation of `cargo-paralegal-flow` that was
//!    performed with `cargo install`.
//!
//!    - [`::custom()`](SPDGGenCommand::custom) lets you instead pick a
//!      different binary to run, for instance from a local installation.
//!    - [`.get_command()`](SPDGGenCommand::get_command) lets you customize the
//!      command, for instance by passing additional arguments such as `--debug`
//!      or `--dump`.
//! 2. [`.run(dir)`](SPDGGenCommand::run) invokes the extractor in `dir`,
//!    returning the path (as a [`GraphLocation`]) where the SPDG was written
//!    to.
//!
//!    Re-running this command often is cheap, because rustc skips the execution
//!    if there are no changes.
//!
//!    You may generate the graph manually and skip steps 1 and 2. In this case
//!    you can specify the [`GraphLocation`] with
//!    [`::std()`](GraphLocation::std), which uses the default graph file name
//!    or [`::custom()`](GraphLocation::custom) to use a custom file name.
//! 3. [`.with_context()`](GraphLocation::with_context) reads and parses the
//!    graph file, then invokes the provided closure with a [`Context`]. After
//!    the closure returns it automatically invokes
//!    [`Context::emit_diagnostics`].
//!
//! For information about how to specify policies see the [`Context`] struct.
//!
//! *Note:* This crate defines both the interface to the property checkers (via
//! [`Context`]) and the implementation of the engine (via
//! [`GraphLocation::build_context`]). A future version of this crate should
//! ideally separate those out so property checkers do not need to depend on the
//! checker implementation.

#![warn(missing_docs)]

use anyhow::{ensure, Context as ErrorContext, Result};
pub use paralegal_spdg;
use paralegal_spdg::ProgramDescription;
use std::{
    fs::File,
    path::{Path, PathBuf},
    process::Command,
    sync::Arc,
};

mod context;
mod flows_to;
#[macro_use]
pub mod diagnostics;
#[cfg(test)]
mod test_utils;

pub use self::{
    context::*,
    diagnostics::{CombinatorContext, Diagnostics, PolicyContext},
    flows_to::CtrlFlowsTo,
};

/// Configuration of the `cargo paralegal-flow` command.
///
/// Takes care of passing the right kinds of arguments to produce the
/// [`ProgramDescription`] graph that the properties consume.
///
/// Construct the command with [`Self::global`] or [`Self::custom`], customize
/// it further with [`Self::get_command`] and once you are ready, execute it
/// with [`Self::run`].
#[derive(Debug)]
pub struct SPDGGenCommand(Command);

impl SPDGGenCommand {
    /// Use a global installation of `paralegal-flow` via `cargo paralegal-flow`.
    pub fn global() -> Self {
        let mut cmd = Command::new("cargo");
        cmd.arg("paralegal-flow");
        Self::custom(cmd)
    }

    /// Use a custom binary or base invocation as command.
    pub fn custom(mut cmd: Command) -> Self {
        cmd.args(["--dump", "serialized-flow-graph"]);
        Self(cmd)
    }

    /// Mutably borrow the command to perform further customization.
    pub fn get_command(&mut self) -> &mut Command {
        &mut self.0
    }

    /// Consume the created command and execute it in the specified directory.
    ///
    /// Errors if executing the underlying [`Command`] fails or if it does not
    /// terminate successfully.
    ///
    /// To run yor properties on the results see [`GraphLocation`].
    pub fn run(mut self, dir: impl AsRef<Path>) -> Result<GraphLocation> {
        let status = self.0.current_dir(dir.as_ref()).status()?;
        ensure!(status.success(), "Compilation failed");
        Ok(GraphLocation::std(dir.as_ref()))
    }
}

/// A path to a [`ProgramDescription`] file from which a [`Context`] can be
/// created.
///
/// Can be created programmatically and automatically by running
/// [`SPDGGenCommand::run`] or you can create one manually if you can `cargo
/// paralegal-flow` by hand with [`Self::custom`].
pub struct GraphLocation(PathBuf);

impl GraphLocation {
    /// Use the default graph file name in the specified directory.
    pub fn std(dir: impl AsRef<Path>) -> Self {
        Self(dir.as_ref().join(paralegal_spdg::FLOW_GRAPH_OUT_NAME))
    }

    /// Use a completely custom path (directory and file name).
    pub fn custom(path: PathBuf) -> Self {
        Self(path)
    }

    /// Builds a context, then runs the property.
    ///
    /// Emits any recorded diagnostic messages to stdout and aborts the program
    /// if they were severe enough.
    pub fn with_context<A>(&self, prop: impl FnOnce(Arc<Context>) -> Result<A>) -> Result<A> {
        let ctx = Arc::new(self.build_context()?);
        let result = prop(ctx.clone())?;
        ctx.emit_diagnostics(std::io::stdout())?;
        Ok(result)
    }

    /// Read and parse this graph file, returning a [`Context`] suitable for
    /// property enforcement.
    ///
    /// Prefer using [`Self::with_context`] which takes care of emitting any
    /// diagnostic messages after the property is done.
    pub fn build_context(&self) -> Result<Context> {
        simple_logger::init_with_env().unwrap();

        let desc = {
<<<<<<< HEAD
            let mut f = File::open(&self.0)
                .with_context(|| format!("reading graph file: {}", self.0.display()))?;
=======
            let mut f = File::open(&self.0)?;
>>>>>>> 3e084349
            anyhow::Context::with_context(
                serde_json::from_reader::<_, ProgramDescription>(&mut f),
                || format!("Reading SPDG (JSON) from {}", self.0.display()),
            )?
        };
        Ok(Context::new(desc))
    }
}<|MERGE_RESOLUTION|>--- conflicted
+++ resolved
@@ -49,7 +49,7 @@
 
 #![warn(missing_docs)]
 
-use anyhow::{ensure, Context as ErrorContext, Result};
+use anyhow::{ensure, Result};
 pub use paralegal_spdg;
 use paralegal_spdg::ProgramDescription;
 use std::{
@@ -154,12 +154,7 @@
         simple_logger::init_with_env().unwrap();
 
         let desc = {
-<<<<<<< HEAD
-            let mut f = File::open(&self.0)
-                .with_context(|| format!("reading graph file: {}", self.0.display()))?;
-=======
             let mut f = File::open(&self.0)?;
->>>>>>> 3e084349
             anyhow::Context::with_context(
                 serde_json::from_reader::<_, ProgramDescription>(&mut f),
                 || format!("Reading SPDG (JSON) from {}", self.0.display()),
