--- conflicted
+++ resolved
@@ -13,16 +13,10 @@
 
 use super::flows_to::CtrlFlowsTo;
 
-<<<<<<< HEAD
-use crate::diagnostics::{DiagnosticContext, DiagnosticContextStack, Diagnostics, Severity};
-
-pub use crate::diagnostics::DiagnosticMessage;
-=======
 use crate::{
     assert_error, assert_warning,
     diagnostics::{CombinatorContext, Diagnostics, DiagnosticsRecorder, HasDiagnosticsBase},
 };
->>>>>>> 3e97de1f
 
 /// User-defined PDG markers.
 pub type Marker = Identifier;
@@ -57,12 +51,7 @@
     marker_to_ids: MarkerIndex,
     desc: ProgramDescription,
     flows_to: FlowsTo,
-<<<<<<< HEAD
-    diagnostics: Diagnostics,
-    diagnostic_context: DiagnosticContextStack,
-=======
     pub(crate) diagnostics: Arc<DiagnosticsRecorder>,
->>>>>>> 3e97de1f
     name_map: HashMap<Identifier, Vec<DefId>>,
 }
 
@@ -81,7 +70,6 @@
             flows_to: Self::build_flows_to(&desc),
             desc,
             diagnostics: Default::default(),
-            diagnostic_context: Default::default(),
             name_map,
         }
     }
@@ -143,48 +131,6 @@
         Ok(())
     }
 
-<<<<<<< HEAD
-    /// Record a message to the user indicating a problem that will not cause
-    /// verification to fail.
-    pub fn warning(&self, msg: impl Into<DiagnosticMessage>) {
-        self.diagnostics
-            .record(msg, Severity::Warning, self.diagnostic_context.clone())
-    }
-
-    /// Record a message to the user for a problem that will cause verification
-    /// to fail.
-    pub fn error(&self, msg: impl Into<DiagnosticMessage>) {
-        self.diagnostics
-            .record(msg, Severity::Fail, self.diagnostic_context.clone())
-    }
-
-    fn with_diagnostic_location<A>(
-        &mut self,
-        loc: DiagnosticContext,
-        prop: impl FnOnce(&mut Self) -> A,
-    ) -> A {
-        self.diagnostic_context.push(loc);
-        let result = prop(self);
-        self.diagnostic_context.pop();
-        result
-    }
-
-    /// Perform checks as part of the named policy `name`
-    pub fn named_policy<A>(&mut self, name: Identifier, policy: impl FnOnce(&mut Self) -> A) -> A {
-        self.with_diagnostic_location(DiagnosticContext::Policy(name), policy)
-    }
-
-    /// Perform checks as part of the named combinator `name`
-    pub fn named_combinator<A>(
-        &mut self,
-        name: Identifier,
-        combinator: impl FnOnce(&mut Self) -> A,
-    ) -> A {
-        self.with_diagnostic_location(DiagnosticContext::Combinator(name), combinator)
-    }
-
-=======
->>>>>>> 3e97de1f
     fn build_index_on_markers(desc: &ProgramDescription) -> MarkerIndex {
         desc.annotations
             .iter()
@@ -479,24 +425,11 @@
     ///
     /// Additionally reports if the property was vacuous or had no starting
     /// nodes.
-<<<<<<< HEAD
-    pub fn report(&self, ctx: &mut Context) {
-        ctx.named_combinator(*ALWAYS_HAPPENS_BEFORE_NAME, |ctx| {
-            assert_warning!(ctx, self.started_with != 0, "Started with 0 nodes.");
-            assert_warning!(ctx, !self.is_vacuous(), "Is vacuously true.");
-            assert_error!(
-                ctx,
-                self.holds(),
-                format!("Violation detected: {}", self.display(&ctx.desc().def_info))
-            );
-        })
-=======
     pub fn report(&self, ctx: Arc<dyn HasDiagnosticsBase>) {
         let ctx = CombinatorContext::new(*ALWAYS_HAPPENS_BEFORE_NAME, ctx);
         assert_warning!(ctx, self.started_with != 0, "Started with 0 nodes.");
         assert_warning!(ctx, !self.is_vacuous(), "Is vacuously true.");
         assert_error!(ctx, self.holds(), format!("Violation detected: {}", self));
->>>>>>> 3e97de1f
     }
 
     /// Returns `true` if the property that created these statistics holds.
