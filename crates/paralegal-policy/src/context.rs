use std::{io::Write, process::exit, sync::Arc};

use paralegal_spdg::{
<<<<<<< HEAD
    Annotation, CallSite, Ctrl, DataSink, DataSource, HashMap, HashSet, Identifier,
    MarkerAnnotation, MarkerRefinement, ProgramDescription, CallSiteOrDataSink,
=======
    Annotation, CallSite, Ctrl, DataSink, DataSource, DefKind, HashMap, HashSet, Identifier,
    MarkerAnnotation, MarkerRefinement, ProgramDescription,
>>>>>>> 4ba502ee
};

pub use paralegal_spdg::rustc_portable::DefId;

use anyhow::{anyhow, bail, ensure, Result};
use indexical::ToIndex;
use itertools::Itertools;

use super::flows_to::CtrlFlowsTo;

use crate::{
    assert_error, assert_warning,
    diagnostics::{CombinatorContext, DiagnosticsRecorder, HasDiagnosticsBase},
};

/// User-defined PDG markers.
pub type Marker = Identifier;

/// The type identifying a controller
pub type ControllerId = DefId;
/// The type identifying a function that is used in call sites.
pub type FunctionId = DefId;

type MarkerIndex = HashMap<Marker, Vec<(DefId, MarkerRefinement)>>;
type FlowsTo = HashMap<ControllerId, CtrlFlowsTo>;

/// Interface for defining policies.
///
/// Holds a PDG ([`Self::desc`]) and defines basic queries like
/// [`Self::marked_sinks`] and combinators such as
/// [`Self::always_happens_before`]. These should be composed into more complex
/// policies.
///
/// To communicate the results of your policies with the user you can emit
/// diagnostic messages. To communicate a policy failure use
/// [`error`](crate::Diagnostics::error) or the [`assert_error`] macro. To
/// communicate suspicious circumstances that are not outright cause for failure
/// use [`warning`](crate::Diagnostics::error) or [`assert_warning`].
///
/// Note that these methods just queue the diagnostics messages. To emit them
/// (and potentially terminate the program if the policy does not hold) use
/// [`Self::emit_diagnostics`]. If you used
/// [`super::GraphLocation::with_context`] this will be done automatically for
/// you.
#[derive(Debug)]
pub struct Context {
    marker_to_ids: MarkerIndex,
    desc: ProgramDescription,
    flows_to: FlowsTo,
    pub(crate) diagnostics: Arc<DiagnosticsRecorder>,
    name_map: HashMap<Identifier, Vec<DefId>>,
}

impl Context {
    /// Construct a [`Context`] from a [`ProgramDescription`].
    ///
    /// This also precomputes some data structures like an index over markers.
    pub fn new(desc: ProgramDescription) -> Self {
        let name_map = desc
            .def_info
            .iter()
            .map(|(k, v)| (v.name, *k))
            .into_group_map();
        Context {
            marker_to_ids: Self::build_index_on_markers(&desc),
            flows_to: Self::build_flows_to(&desc),
            desc,
            diagnostics: Default::default(),
            name_map,
        }
    }

    /// Find a type, controller or function id by its name.
    ///
    /// Since many often share the same name this can fail with too many
    /// candidates. To handle such cases use [`Self::find_by_path`] or
    /// [`Self::find_all_by_name`].
    pub fn find_by_name(&self, name: impl AsRef<str>) -> Result<DefId> {
        let name = name.as_ref();
        match self.find_all_by_name(name)? {
            [one] => Ok(*one),
            [] => bail!("Impossible, group cannot be empty ({name})"),
            _other => bail!("Too many candidates for name '{name}'"),
        }
    }

    /// Find all types, controllers and functions with this name.
    pub fn find_all_by_name(&self, name: impl AsRef<str>) -> Result<&[DefId]> {
        let name = Identifier::new_intern(name.as_ref());
        self.name_map
            .get(&name)
            .ok_or_else(|| anyhow!("Did not know the name {name}"))
            .map(Vec::as_slice)
    }

    /// Find a type, controller or function with this path.
    pub fn find_by_path(&self, path: impl AsRef<[Identifier]>) -> Result<DefId> {
        let slc = path.as_ref();
        let (name, path) = slc
            .split_last()
            .ok_or_else(|| anyhow!("Path must be at least of length 1"))?;
        let matching = self
            .name_map
            .get(name)
            .ok_or_else(|| anyhow!("Did not know the name {name}"))?;
        for candidate in matching.iter() {
            if self
                .desc()
                .def_info
                .get(candidate)
                .ok_or_else(|| anyhow!("Impossible"))?
                .path
                == path
            {
                return Ok(*candidate);
            }
        }
        Err(anyhow!("Found no candidate matching the path."))
    }

    /// Dispatch and drain all queued diagnostics, aborts the program if any of
    /// them demand failure.
    pub fn emit_diagnostics(&self, w: impl Write) -> Result<()> {
        if !self.diagnostics.emit(w)? {
            exit(1)
        }
        Ok(())
    }

    fn build_index_on_markers(desc: &ProgramDescription) -> MarkerIndex {
        desc.annotations
            .iter()
            .flat_map(|(id, (annots, _))| {
                annots.iter().filter_map(move |annot| match annot {
                    Annotation::Marker(MarkerAnnotation { marker, refinement }) => {
                        Some((*marker, (*id, refinement.clone())))
                    }
                    _ => None,
                })
            })
            .into_group_map()
    }

    fn build_flows_to(desc: &ProgramDescription) -> FlowsTo {
        desc.controllers
            .iter()
            .map(|(id, c)| (*id, CtrlFlowsTo::build(c)))
            .collect()
    }

    /// Returns true if `src` has a data-flow to `sink` in the controller `ctrl_id`
    pub fn data_flows_to(&self, ctrl_id: ControllerId, src: &DataSource, sink: &DataSink) -> bool {
        let ctrl_flows = &self.flows_to[&ctrl_id];
        ctrl_flows
            .data_flows_to
            .row_set(&src.to_index(&ctrl_flows.sources))
            .contains(sink)
    }

	/// Returns true if `src` has a data+ctrl-flow to `sink` in the controller `ctrl_id`
    pub fn flows_to(&self, ctrl_id: ControllerId, src: &DataSource, sink: &CallSiteOrDataSink) -> bool {
        let ctrl_flows = &self.flows_to[&ctrl_id];
        ctrl_flows
            .flows_to
            .row_set(&src.to_index(&ctrl_flows.sources))
            .contains(sink)
    }

    /// Returns an iterator over all objects marked with `marker`.
    pub fn marked(
        &self,
        marker: Marker,
    ) -> impl Iterator<Item = &'_ (DefId, MarkerRefinement)> + '_ {
        self.marker_to_ids
            .get(&marker)
            .into_iter()
            .flat_map(|v| v.iter())
    }

    /// Returns an iterator over all sinks marked with `marker` out of the provided `dsts`.
    pub fn marked_sinks<'a>(
        &'a self,
        dsts: impl IntoIterator<Item = &'a DataSink> + 'a,
        marker: Marker,
    ) -> impl Iterator<Item = &'a DataSink> + 'a {
        dsts.into_iter().filter(move |dst| match dst {
            DataSink::Argument { function, arg_slot } => self
                .marker_to_ids
                .get(&marker)
                .map(|markers| {
                    markers.iter().any(|(id, refinement)| {
                        id == &function.function
                            && (refinement.on_self()
                                || refinement.on_argument().contains(*arg_slot as u32).unwrap())
                    })
                })
                .unwrap_or(false),
            _ => false,
        })
    }

    /// Returns an iterator over all the call sites marked with `marker` out of the provided `dsts`.
    pub fn marked_callsites<'a>(
        &'a self,
        dsts: impl IntoIterator<Item = &'a DataSink> + 'a,
        marker: Marker,
    ) -> impl Iterator<Item = &'a CallSite> + 'a {
        self.marked_sinks(dsts, marker)
            .filter_map(|sink| match sink {
                DataSink::Argument { function, .. } => Some(function),
                _ => None,
            })
    }

    /// Returns an iterator over the data sources within controller `c` that have type `t`.
    pub fn srcs_with_type<'a>(
        &self,
        c: &'a Ctrl,
        t: DefId,
    ) -> impl Iterator<Item = &'a DataSource> + 'a {
        c.types
            .0
            .iter()
            .filter_map(move |(src, ids)| ids.contains(&t).then_some(src))
    }

    /// Returns the input [`ProgramDescription`].
    pub fn desc(&self) -> &ProgramDescription {
        &self.desc
    }

    /// Returns all the [`Annotation::OType`]s for a controller `id`.
    pub fn otypes(&self, id: DefId) -> Vec<DefId> {
        self.desc()
            .annotations
            .get(&id)
            .into_iter()
            .flat_map(|(anns, _)| {
                anns.iter().filter_map(|annot| match annot {
                    Annotation::OType(id) => Some(*id),
                    _ => None,
                })
            })
            .collect()
    }

    /// Enforce that on every path from the `starting_points` to `is_terminal` a
    /// node satisfying `is_checkpoint` is passed.
    ///
    /// Fails if `ctrl` is not found.
    ///
    /// The return value contains some statistics information about the
    /// traversal. The property holds if [`AlwaysHappensBefore::holds`] is true.
    ///
    /// Note that `is_checkpoint` and `is_terminal` will be called many times
    /// and should thus be efficient computations. In addition they should
    /// always return the same result for the same input.
    pub fn always_happens_before(
        &self,
        ctrl: ControllerId,
        starting_points: impl Iterator<Item = DataSource>,
        mut is_checkpoint: impl FnMut(&DataSink) -> bool,
        mut is_terminal: impl FnMut(&DataSink) -> bool,
    ) -> Result<AlwaysHappensBefore> {
        let mut seen = HashSet::<&DataSink>::new();
        let mut num_reached = 0;
        let mut num_checkpointed = 0;

        let mut queue = starting_points.collect::<Vec<_>>();

        let started_with = queue.len();

        let flow = &self
            .desc()
            .controllers
            .get(&ctrl)
            .ok_or_else(|| anyhow!("Controller not found"))?
            .data_flow
            .0;

        while let Some(current) = queue.pop() {
            for sink in flow.get(&current).into_iter().flatten() {
                if is_checkpoint(sink) {
                    num_checkpointed += 1;
                } else if is_terminal(sink) {
                    num_reached += 1;
                } else if let DataSink::Argument { function, .. } = sink {
                    if seen.insert(sink) {
                        queue.push(DataSource::FunctionCall(function.clone()));
                    }
                }
            }
        }

        Ok(AlwaysHappensBefore {
            num_reached,
            num_checkpointed,
            started_with,
        })
    }

    // This lifetime is actually needed but clippy doesn't understand that
    #[allow(clippy::needless_lifetimes)]
    /// Return all types that are marked with `marker`
    pub fn marked_type<'a>(&'a self, marker: Marker) -> impl Iterator<Item = DefId> + 'a {
        self.marked(marker)
            .filter(|(did, _)| self.desc().def_info[did].kind == DefKind::Type)
            .map(|(did, refinement)| {
                assert!(refinement.on_self());
                *did
            })
    }

    /// Return an example pair for a flow from an source from `from` to a sink
    /// in `to` if any exist.
    pub fn any_flows<'a>(
        &self,
        ctrl_id: ControllerId,
        from: &[&'a DataSource],
        to: &[&'a DataSink],
    ) -> Option<(&'a DataSource, &'a DataSink)> {
        from.iter().find_map(|&src| {
            to.iter()
                .find_map(|&sink| self.flows_to(ctrl_id, src, sink).then_some((src, sink)))
        })
    }

    /// Iterate over all defined controllers
    pub fn all_controllers(&self) -> impl Iterator<Item = (ControllerId, &Ctrl)> {
        self.desc().controllers.iter().map(|(k, v)| (*k, v))
    }
}

/// Statistics about the result of running [`Context::always_happens_before`]
/// that are useful to understand how the property failed.
///
/// The [`std::fmt::Display`] implementation presents the information in human
/// readable form.
///
/// Note: Both the number of seen paths and the number of violation paths are
/// approximations. This is because the traversal terminates when it reaches a
/// node that was already seen. However it is guaranteed that if there
/// are any violating paths, then the number of reaching paths reported in this
/// struct is at least one (e.g. [`Self::holds`] is sound).
///
/// The stable API of this struct is [`Self::holds`], [`Self::assert_holds`] and
/// [`Self::is_vacuous`]. Otherwise the information in this struct and its
/// printed representations should be considered unstable and
/// for-human-eyes-only.
pub struct AlwaysHappensBefore {
    /// How many paths terminated at the end?
    num_reached: i32,
    /// How many paths lead to the checkpoints?
    num_checkpointed: i32,
    /// How large was the set of initial nodes this traversal started with.
    started_with: usize,
}

impl std::fmt::Display for AlwaysHappensBefore {
    /// Format the results of this combinator, using the `def_info` to print
    /// readable names instead of ids
    fn fmt(&self, f: &mut std::fmt::Formatter<'_>) -> std::fmt::Result {
        let Self {
            num_reached,
            num_checkpointed,
            started_with,
        } = self;
        write!(
            f,
            "{num_reached} paths reached the terminal, \
            {num_checkpointed} paths reached the checkpoints, \
            started with {started_with} nodes"
        )
    }
}

lazy_static::lazy_static! {
    static ref ALWAYS_HAPPENS_BEFORE_NAME: Identifier = Identifier::new_intern("always_happens_before");
}

impl AlwaysHappensBefore {
    /// Check this property holds and report it as diagnostics in the context.
    ///
    /// Additionally reports if the property was vacuous or had no starting
    /// nodes.
    pub fn report(&self, ctx: Arc<dyn HasDiagnosticsBase>) {
        let ctx = CombinatorContext::new(*ALWAYS_HAPPENS_BEFORE_NAME, ctx);
        assert_warning!(ctx, self.started_with != 0, "Started with 0 nodes.");
        assert_warning!(ctx, !self.is_vacuous(), "Is vacuously true.");
        assert_error!(ctx, self.holds(), format!("Violation detected: {}", self));
    }

    /// Returns `true` if the property that created these statistics holds.
    pub fn holds(&self) -> bool {
        self.num_reached == 0
    }

    /// Fails if [`Self::holds`] is false.
    pub fn assert_holds(&self) -> Result<()> {
        ensure!(
            self.holds(),
            "AlwaysHappensBefore failed: found {} violating paths",
            self.num_reached
        );
        Ok(())
    }

    /// `true` if this policy applied to no paths. E.g. either no starting nodes
    /// or no path from them can reach the terminal or the checkpoints (the
    /// graphs are disjoined).
    pub fn is_vacuous(&self) -> bool {
        self.num_checkpointed + self.num_reached == 0
    }
}

#[test]
fn test_context() {
    let ctx = crate::test_utils::test_ctx();
    let input = Marker::new_intern("input");
    let sink = Marker::new_intern("sink");
    assert!(ctx.marked(input).any(|(id, _)| ctx
        .desc
        .def_info
        .get(id)
        .map_or(false, |info| info.name.as_str().starts_with("Foo"))));

    let desc = ctx.desc();
    let controller = ctx.find_by_name("controller").unwrap();
    let ctrl = &desc.controllers[&controller];

    assert_eq!(ctx.marked_sinks(ctrl.data_sinks(), input).count(), 0);
    assert_eq!(ctx.marked_sinks(ctrl.data_sinks(), sink).count(), 2);
}

#[test]
fn test_happens_before() -> Result<()> {
    let ctx = crate::test_utils::test_ctx();
    let desc = ctx.desc();

    fn has_marker(desc: &ProgramDescription, sink: &DataSink, marker: Identifier) -> bool {
        if let DataSink::Argument { function, arg_slot } = sink {
            desc.annotations
                .get(&function.function)
                .map_or(false, |(anns, _)| {
                    anns.iter().filter_map(Annotation::as_marker).any(|ann| {
                        ann.marker == marker
                            && (ann
                                .refinement
                                .on_argument()
                                .contains(*arg_slot as u32)
                                .unwrap()
                                || ann.refinement.on_self())
                    })
                })
        } else {
            false
        }
    }

    fn is_checkpoint(desc: &ProgramDescription, checkpoint: &DataSink) -> bool {
        has_marker(desc, checkpoint, Identifier::new_intern("bless"))
    }
    fn is_terminal(end: &DataSink) -> bool {
        matches!(end, DataSink::Return)
    }

    fn marked_sources(
        desc: &ProgramDescription,
        ctrl_name: DefId,
        marker: Marker,
    ) -> impl Iterator<Item = &DataSource> {
        desc.controllers[&ctrl_name]
            .data_flow
            .0
            .keys()
            .filter(move |source| match source {
                DataSource::Argument(arg) => desc.annotations[&ctrl_name]
                    .0
                    .iter()
                    .filter_map(Annotation::as_marker)
                    .any(|ann| {
                        ann.marker == marker
                            && (ann.refinement.on_self()
                                || ann
                                    .refinement
                                    .on_argument()
                                    .contains(*arg as u32)
                                    .unwrap_or(false))
                    }),
                DataSource::FunctionCall(cs) => desc.annotations[&cs.function]
                    .0
                    .iter()
                    .filter_map(Annotation::as_marker)
                    .any(|ann| {
                        ann.marker == marker
                            && (ann.refinement.on_self() || ann.refinement.on_return())
                    }),
            })
    }

    let ctrl_name = ctx.find_by_name("happens_before_pass")?;

    let pass = ctx.always_happens_before(
        ctrl_name,
        marked_sources(desc, ctrl_name, Identifier::new_intern("start")).cloned(),
        |checkpoint| is_checkpoint(desc, checkpoint),
        is_terminal,
    )?;

    ensure!(pass.holds());
    ensure!(!pass.is_vacuous(), "{pass}");

    let ctrl_name = ctx.find_by_name("happens_before_fail")?;

    let fail = ctx.always_happens_before(
        ctrl_name,
        marked_sources(desc, ctrl_name, Identifier::new_intern("start")).cloned(),
        |check| is_checkpoint(desc, check),
        is_terminal,
    )?;

    ensure!(!fail.holds());
    ensure!(!fail.is_vacuous());

    Ok(())
}<|MERGE_RESOLUTION|>--- conflicted
+++ resolved
@@ -1,13 +1,8 @@
 use std::{io::Write, process::exit, sync::Arc};
 
 use paralegal_spdg::{
-<<<<<<< HEAD
-    Annotation, CallSite, Ctrl, DataSink, DataSource, HashMap, HashSet, Identifier,
+    Annotation, CallSite, Ctrl, DataSink, DataSource, DefKind, HashMap, HashSet, Identifier,
     MarkerAnnotation, MarkerRefinement, ProgramDescription, CallSiteOrDataSink,
-=======
-    Annotation, CallSite, Ctrl, DataSink, DataSource, DefKind, HashMap, HashSet, Identifier,
-    MarkerAnnotation, MarkerRefinement, ProgramDescription,
->>>>>>> 4ba502ee
 };
 
 pub use paralegal_spdg::rustc_portable::DefId;
