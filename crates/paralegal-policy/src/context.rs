--- conflicted
+++ resolved
@@ -265,10 +265,7 @@
         self.diagnostics.emit(w)
     }
 
-<<<<<<< HEAD
-=======
     /// Returns all nodes that are in any of the PDGs
->>>>>>> 074d847d
     pub fn all_nodes(&self) -> impl Iterator<Item = GlobalNode> + '_ {
         self.desc().controllers.iter().flat_map(|(id, spdg)| {
             let id = *id;
@@ -278,11 +275,8 @@
         })
     }
 
-<<<<<<< HEAD
-=======
     /// Return nodes that satisfy the predicate and which have no ancestors that
     /// satisfy the same predicate.
->>>>>>> 074d847d
     pub fn roots_where<'a>(
         &'a self,
         f: impl Fn(GlobalNode) -> bool + 'a,
@@ -469,11 +463,7 @@
         edge_type: EdgeSelection,
     ) -> impl Iterator<Item = GlobalNode> + '_ {
         let g = &self.desc.controllers[&ctrl_id].graph;
-<<<<<<< HEAD
-        let ref filtered = edge_type.filter_graph(g);
-=======
         let filtered = &edge_type.filter_graph(g);
->>>>>>> 074d847d
 
         let mut roots = vec![];
         let mut root_like = HashSet::new();
@@ -696,12 +686,7 @@
                         .filter(move |n| *n != node)
                         .map(|n| n.local_node())
                 })
-<<<<<<< HEAD
-                .collect::<HashSet<_>>()
-                .into_iter(),
-=======
                 .collect::<HashSet<_>>(),
->>>>>>> 074d847d
         )
     }
 
@@ -758,11 +743,7 @@
         ctx: &Context,
     ) -> bool {
         self.flows_to(target, ctx, EdgeSelection::Control)
-<<<<<<< HEAD
-            || NodeCluster::try_from_iter(self.influencees(ctx, EdgeSelection::Data).into_iter())
-=======
             || NodeCluster::try_from_iter(self.influencees(ctx, EdgeSelection::Data))
->>>>>>> 074d847d
                 .unwrap()
                 .flows_to(target, ctx, EdgeSelection::Control)
     }
@@ -837,10 +818,7 @@
 
 /// Extension trait with queries for single nodes
 pub trait NodeExt: private::Sealed {
-<<<<<<< HEAD
-=======
     /// Returns true if this node has the provided type
->>>>>>> 074d847d
     fn has_type(self, t: TypeId, ctx: &Context) -> bool;
     /// Find the call string for the statement or function that produced this node.
     fn associated_call_site(self, ctx: &Context) -> CallString;
@@ -853,11 +831,7 @@
     /// Retrieve metadata about the instruction executed by a specific node.
     fn instruction(self, ctx: &Context) -> &InstructionInfo;
     /// Return the immediate successors of this node
-<<<<<<< HEAD
-    fn successors<'a>(self, ctx: &Context) -> Box<dyn Iterator<Item = GlobalNode> + '_>;
-=======
     fn successors(self, ctx: &Context) -> Box<dyn Iterator<Item = GlobalNode> + '_>;
->>>>>>> 074d847d
     /// Return the immediate predecessors of this node
     fn predecessors(self, ctx: &Context) -> Box<dyn Iterator<Item = GlobalNode> + '_>;
     /// Get the span of a node
@@ -1058,7 +1032,6 @@
     one: impl IntoIterator<Item = T>,
     other: impl IntoIterator<Item = T>,
 ) -> bool {
-    use std::collections::HashSet;
     let target = one.into_iter().collect::<HashSet<_>>();
     other.into_iter().any(|n| target.contains(&n))
 }
@@ -1089,11 +1062,7 @@
     );
     let src_markers = ctx
         .all_nodes_for_ctrl(controller)
-<<<<<<< HEAD
-        .filter(|n| ctx.has_marker(Marker::new_intern("src"), *n))
-=======
         .filter(|n| n.has_marker(&ctx, Marker::new_intern("src")))
->>>>>>> 074d847d
         .collect::<Vec<_>>();
     // Return of identity marked as src
     assert_eq!(src_markers.len(), 1);
