use anyhow::Result;
use std::sync::Arc;

use paralegal_policy::{
    paralegal_spdg::{rustc_portable::DefId, DefKind},
    Context, Diagnostics, Marker,
};

macro_rules! marker {
    ($id:ident) => {
        Marker::new_intern(stringify!($id))
    };
}

struct DisplayDef<'a> {
    def_id: DefId,
    ctx: &'a Context,
}

impl<'a> std::fmt::Display for DisplayDef<'a> {
    fn fmt(&self, f: &mut std::fmt::Formatter<'_>) -> std::fmt::Result {
        use std::fmt::Write;
        let info = &self.ctx.desc().def_info[&self.def_id];
        f.write_str(match info.kind {
            DefKind::Type => "type",
            DefKind::Function => "function",
        })?;
        f.write_str(" `")?;
        for segment in &info.path {
            f.write_str(segment.as_str())?;
            f.write_str("::")?;
        }
        f.write_str(info.name.as_str())?;
        f.write_char('`')
    }
}

trait ContextExt {
    fn describe_def(&self, def_id: DefId) -> DisplayDef;
}

impl ContextExt for Context {
    fn describe_def(&self, def_id: DefId) -> DisplayDef {
        DisplayDef { ctx: self, def_id }
    }
}

fn check(ctx: Arc<Context>) -> Result<()> {
    let user_data_types = ctx.marked_type(marker!(user_data)).collect::<Vec<_>>();

<<<<<<< HEAD
    let found = ctx
        .controllers()
        .collect::<Vec<_>>()
        .into_iter()
        .find(|(deleter_id, deleter)| {
            let delete_sinks = ctx.marked_sinks(deleter.data_sinks(), marker!(to_delete)).collect::<Vec<_>>();
            user_data_types
                .iter()
                .all(|&t| {
                    let sources = ctx.srcs_with_type(deleter, t).collect::<Vec<_>>();
                    ctx.any_flows(*deleter_id, &sources, &delete_sinks)
                        .is_some()
                })
        });
    assert_error!(ctx, found.is_some(), "Could not find a function deleting all types");
=======
    let found =
        ctx.all_controllers()
            .collect::<Vec<_>>()
            .into_iter()
            .find(|(deleter_id, deleter)| {
                let delete_sinks = ctx
                    .marked_sinks(deleter.data_sinks(), marker!(to_delete))
                    .collect::<Vec<_>>();
                user_data_types.iter().all(|&t| {
                    let sources = ctx.srcs_with_type(deleter, t).collect::<Vec<_>>();
                    ctx.any_data_flows(*deleter_id, &sources, &delete_sinks)
                        .is_some()
                })
            });
    if found.is_none() {
        ctx.error("Could not find a function deleting all types");
    }
>>>>>>> 505cd319
    if let Some((found, _)) = found {
        println!("Found {} deletes all user data types", ctx.describe_def(found));
        for t in user_data_types {
            println!("Found user data {}", ctx.describe_def(t));
        }
    }
    Ok(())
}

#[derive(clap::Parser)]
struct Args {
    plume_dir: std::path::PathBuf,
    /// Additional arguments to pass to cargo, this is intended to be used to
    /// enable the features that toggle the bugs, like `delete-comments`.
    #[clap(last = true)]
    cargo_args: Vec<String>,
}

fn main() -> Result<()> {
    use clap::Parser;
    let args = Args::try_parse()?;

    let mut cmd = paralegal_policy::SPDGGenCommand::global();
    cmd.get_command().args([
        "--external-annotations",
        "external-annotations.toml",
        "--abort-after-analysis",
        "--inline-elision",
        "--target",
        "plume_models",
        "--eager-local-markers",
        "--",
        "--no-default-features",
        "--features",
        "postgres",
        "-p",
        "plume-models",
    ]);
    cmd.get_command().args(args.cargo_args);
    cmd.run(args.plume_dir)?.with_context(check)?;
    println!("Successfully finished");
    Ok(())
}<|MERGE_RESOLUTION|>--- conflicted
+++ resolved
@@ -48,23 +48,6 @@
 fn check(ctx: Arc<Context>) -> Result<()> {
     let user_data_types = ctx.marked_type(marker!(user_data)).collect::<Vec<_>>();
 
-<<<<<<< HEAD
-    let found = ctx
-        .controllers()
-        .collect::<Vec<_>>()
-        .into_iter()
-        .find(|(deleter_id, deleter)| {
-            let delete_sinks = ctx.marked_sinks(deleter.data_sinks(), marker!(to_delete)).collect::<Vec<_>>();
-            user_data_types
-                .iter()
-                .all(|&t| {
-                    let sources = ctx.srcs_with_type(deleter, t).collect::<Vec<_>>();
-                    ctx.any_flows(*deleter_id, &sources, &delete_sinks)
-                        .is_some()
-                })
-        });
-    assert_error!(ctx, found.is_some(), "Could not find a function deleting all types");
-=======
     let found =
         ctx.all_controllers()
             .collect::<Vec<_>>()
@@ -82,7 +65,6 @@
     if found.is_none() {
         ctx.error("Could not find a function deleting all types");
     }
->>>>>>> 505cd319
     if let Some((found, _)) = found {
         println!("Found {} deletes all user data types", ctx.describe_def(found));
         for t in user_data_types {
