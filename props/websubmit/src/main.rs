extern crate anyhow;
use std::sync::Arc;

use anyhow::{anyhow, Result};

use paralegal_policy::{
    assert_error, paralegal_spdg::CallSiteOrDataSink, paralegal_spdg::Identifier, DefId, Marker,
    PolicyContext,
};

pub struct DeletionProp {
    cx: Arc<PolicyContext>,
}

impl DeletionProp {
    pub fn new(cx: Arc<PolicyContext>) -> Self {
        DeletionProp { cx }
    }

    fn flows_to_store(&self, t: DefId) -> bool {
        let stores = Marker::new_intern("stores");

        for c_id in self.cx.desc().controllers.keys() {
            let t_srcs = self.cx.srcs_with_type(*c_id, t);
            let store_cs = self
                .cx
                .all_nodes_for_ctrl(*c_id)
                .filter(|n| self.cx.has_marker(stores, *n))
                .collect::<Vec<_>>();

            for t_src in t_srcs {
<<<<<<< HEAD
                for &store in &store_cs {
                    if self.cx.flows_to(
                        Some(*c_id),
                        t_src,
                        &CallSiteOrDataSink::DataSink(store.clone()),
                        paralegal_policy::EdgeType::Data,
                    ) {
=======
                for store in &store_cs {
                    if self
                        .cx
                        .flows_to(t_src, *store, paralegal_policy::EdgeType::Data)
                    {
>>>>>>> fd7cf5b8
                        return true;
                    }
                }
            }
        }

        false
    }

    fn flows_to_deletion(&self, t: DefId) -> bool {
        let deletes = Marker::new_intern("deletes");

        let mut ots = self.cx.otypes(t);
        ots.push(t);

        for c_id in self.cx.desc().controllers.keys() {
            for ot in &ots {
                let t_srcs = self.cx.srcs_with_type(*c_id, *ot);
                let delete_cs = self
                    .cx
                    .all_nodes_for_ctrl(*c_id)
                    .filter(|n| self.cx.has_marker(deletes, *n))
                    .collect::<Vec<_>>();

<<<<<<< HEAD
                for t_src in &t_srcs {
                    for &delete in &delete_cs {
                        if self.cx.flows_to(
                            Some(*c_id),
                            t_src,
                            &CallSiteOrDataSink::DataSink(delete.clone()),
                            paralegal_policy::EdgeType::Data,
                        ) {
=======
                for t_src in t_srcs {
                    for delete in &delete_cs {
                        if self
                            .cx
                            .flows_to(t_src, *delete, paralegal_policy::EdgeType::Data)
                        {
>>>>>>> fd7cf5b8
                            return true;
                        }
                    }
                }
            }
        }

        false
    }

    // Asserts that there exists one controller which calls a deletion
    // function on every value (or an equivalent type) that is ever stored.
    pub fn check(self) {
        let sensitive = Marker::new_intern("sensitive");
		let sensitive_types = self.cx.marked(sensitive).filter(|s| {
			for (_, c) in &self.cs.desc().controllers {
				// self.cx.srcs_with_type(c, t).any(|src| )
				// TODO: change to reaches
			}
		})

        let sensitive = Marker::new_intern("sensitive");
        for (t, _) in self.cx.marked(sensitive) {
            assert_error!(
                self.cx,
                self.flows_to_store(*t) && !self.flows_to_deletion(*t),
                format!("Found an error for type: {t:?}")
            )
        }
    }
}

fn main() -> Result<()> {
    let ws_dir = std::env::args()
        .nth(1)
        .ok_or_else(|| anyhow!("expected an argument"))?;
    let mut cmd = paralegal_policy::SPDGGenCommand::global();
    cmd.get_command().args([
        "--external-annotations",
        "baseline-external-annotations.toml",
        "--abort-after-analysis",
        "--inline-elision",
    ]);
    cmd.run(ws_dir)?.with_context(|ctx| {
        ctx.named_policy(Identifier::new_intern("Deletion Policy"), |ctx| {
            DeletionProp::new(ctx).check();
            Ok(())
        })
    })
}<|MERGE_RESOLUTION|>--- conflicted
+++ resolved
@@ -29,21 +29,11 @@
                 .collect::<Vec<_>>();
 
             for t_src in t_srcs {
-<<<<<<< HEAD
-                for &store in &store_cs {
-                    if self.cx.flows_to(
-                        Some(*c_id),
-                        t_src,
-                        &CallSiteOrDataSink::DataSink(store.clone()),
-                        paralegal_policy::EdgeType::Data,
-                    ) {
-=======
                 for store in &store_cs {
                     if self
                         .cx
                         .flows_to(t_src, *store, paralegal_policy::EdgeType::Data)
                     {
->>>>>>> fd7cf5b8
                         return true;
                     }
                 }
@@ -68,23 +58,12 @@
                     .filter(|n| self.cx.has_marker(deletes, *n))
                     .collect::<Vec<_>>();
 
-<<<<<<< HEAD
-                for t_src in &t_srcs {
-                    for &delete in &delete_cs {
-                        if self.cx.flows_to(
-                            Some(*c_id),
-                            t_src,
-                            &CallSiteOrDataSink::DataSink(delete.clone()),
-                            paralegal_policy::EdgeType::Data,
-                        ) {
-=======
                 for t_src in t_srcs {
                     for delete in &delete_cs {
                         if self
                             .cx
                             .flows_to(t_src, *delete, paralegal_policy::EdgeType::Data)
                         {
->>>>>>> fd7cf5b8
                             return true;
                         }
                     }
