--- conflicted
+++ resolved
@@ -146,7 +146,6 @@
     /// deserialized with `crate::dbg::read_non_transitive_graph_and_body`.
     #[clap(long, env)]
     dump_serialized_non_transitive_graph: bool,
-<<<<<<< HEAD
     /// Dump a complete `crate::desc::ProgramDescription` in serialized (json)
     /// format to "flow-graph.json". Used for testing.
     #[clap(long, env)]
@@ -155,12 +154,6 @@
     /// provided by rustc
     #[clap(long, env)]
     dump_ctrl_mir: bool,
-=======
-    /// Outputs a dot graph for each function that is analyzed. Graphs are
-    /// dumped to <name of function>.mir.gv
-    #[clap(long, env)]
-    dump_analyzed_mir_graph: bool,
->>>>>>> 50c6c0ff
 }
 
 struct Callbacks {
