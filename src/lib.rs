//! Ties together the crate and defines command line options.
//!
//! While this is technically a "library", it only is so for the purposes of
//! being able to reference the same code in the two executables `dfpp` and
//! `cargo-dfpp` (a structure suggested by [rustc_plugin]).
#![feature(rustc_private)]
#![feature(min_specialization)]
#![feature(drain_filter)]
#![feature(box_patterns)]
#[macro_use]
extern crate clap;
extern crate ordermap;
extern crate rustc_plugin;
extern crate serde;
extern crate toml;
#[macro_use]
extern crate lazy_static;
extern crate simple_logger;
#[macro_use]
extern crate log;
extern crate humantime;

extern crate petgraph;

#[macro_use]
pub extern crate rustc_index;
extern crate rustc_serialize;

pub mod rust {
    //! Exposes the rustc external crates (this mod is just to tidy things up).
    pub extern crate rustc_arena;
    pub extern crate rustc_ast;
    pub extern crate rustc_borrowck;
    pub extern crate rustc_data_structures;
    pub extern crate rustc_driver;
    pub extern crate rustc_hir;
    pub extern crate rustc_interface;
    pub extern crate rustc_middle;
    pub extern crate rustc_mir_dataflow;
    pub extern crate rustc_query_system;
    pub extern crate rustc_serialize;
    pub extern crate rustc_span;
    pub use super::rustc_index;

    pub use rustc_ast as ast;
    pub use rustc_hir as hir;
    pub use rustc_middle::mir;
    pub use rustc_middle::ty;

    pub use rustc_middle::dep_graph::DepGraph;
    pub use ty::TyCtxt;

    pub use hir::def_id::{DefId, LocalDefId};
    pub use mir::Location;
}

use args::LogLevelConfig;
use pretty::DocBuilder;
use rust::*;

use flowistry::mir::borrowck_facts;
pub use std::collections::{HashMap, HashSet};

// This import is sort of special because it comes from the private rustc
// dependencies and not from our `Cargo.toml`.
pub extern crate either;
pub use either::Either;

pub use rustc_span::Symbol;

pub mod ana;
pub mod ann_parse;
mod args;
pub mod dbg;
pub mod desc;
mod discover;
pub mod frg;
pub mod ir;
mod sah;
pub mod serializers;
#[macro_use]
pub mod utils;
pub mod consts;

pub use args::{AnalysisCtrl, Args, DbgArgs, ModelCtrl};

use crate::utils::outfile_pls;

/// A struct so we can implement [`rustc_plugin::RustcPlugin`]
pub struct DfppPlugin;

/// Top level argument structure. This is only used for parsing. The actual
/// configuration of dfpp [`struct@Args`] which is stored in `args`. `cargo_args` is
/// forwarded and `_progname` is only to comply with the calling convention of
/// `cargo` (it passes the program name as first argument).
#[derive(clap::Parser)]
#[clap(version = concat!(crate_version!(), "  (commit # ", env!("COMMIT_HASH"), ")"), about)]
struct ArgWrapper {
    /// This argument doesn't do anything, but when cargo invokes `cargo-dfpp`
    /// it always provides "dfpp" as the first argument and since we parse with
    /// clap it otherwise complains about the superfluous argument.
    _progname: String,

    /// The actual arguments
    #[clap(flatten)]
    args: Args,

    /// Pass through for additional cargo arguments (like --features)
    #[clap(last = true)]
    cargo_args: Vec<String>,
}

struct Callbacks {
    opts: &'static Args,
}

struct NoopCallbacks {}

impl rustc_driver::Callbacks for NoopCallbacks {}

type RawExternalMarkers = HashMap<String, Vec<desc::MarkerAnnotation>>;

#[derive(serde::Deserialize, serde::Serialize)]
pub struct AdditionalInfo {
    #[serde(with = "crate::serializers::serde_map_via_vec")]
    pub call_sites: HashMap<String, desc::CallSite>,
}

impl rustc_driver::Callbacks for Callbacks {
    fn config(&mut self, config: &mut rustc_interface::Config) {
        config.override_queries = Some(borrowck_facts::override_queries);
    }

    fn after_parsing<'tcx>(
        &mut self,
        compiler: &rustc_interface::interface::Compiler,
        queries: &'tcx rustc_interface::Queries<'tcx>,
    ) -> rustc_driver::Compilation {
        let external_annotations =
            if let Some(annotation_file) = self.opts.modelctrl().external_annotations() {
                toml::from_str(
                    &std::fs::read_to_string(annotation_file).unwrap_or_else(|_| {
                        panic!(
                            "Could not open file {}/{}",
                            std::env::current_dir().unwrap().display(),
                            annotation_file.display()
                        )
                    }),
                )
                .unwrap()
            } else {
                HashMap::new()
            };
        queries
            .global_ctxt()
            .unwrap()
            .take()
            .enter(|tcx| {
                let desc = discover::CollectingVisitor::new(tcx, self.opts, &external_annotations).run()?;
                if self.opts.dbg().dump_serialized_flow_graph() {
                    serde_json::to_writer(
                        &mut std::fs::OpenOptions::new()
                            .truncate(true)
                            .create(true)
                            .write(true)
                            .open(consts::FLOW_GRAPH_OUT_NAME)
                            .unwrap(),
                        &desc,
                    )
                    .unwrap();
                }
                info!("All elems walked");
                let result_path = compiler
                    .build_output_filenames(&*compiler.session(), &[])
                    .with_extension("ana.frg");
                let mut outf = outfile_pls(&result_path)?;
                let doc_alloc = pretty::BoxAllocator;
                let doc: DocBuilder<_, ()> = desc.serialize_forge(&doc_alloc, tcx);
                doc.render(100, &mut outf)?;
                let mut outf_2 = outfile_pls(self.opts.result_path())?;
                doc.render(100, &mut outf_2)?;

                let info_path = compiler.build_output_filenames(&*compiler.session(), &[])
                    .with_extension("info.json");
                let info = AdditionalInfo {
                    call_sites: desc.all_call_sites().into_iter().map(|cs| (cs.to_string(), cs.clone())).collect()
                };
                serde_json::to_writer(outfile_pls(info_path)?, &info)?;

                let info_path2 = self.opts.result_path().with_extension("info.json");

                serde_json::to_writer(outfile_pls(info_path2)?, &info)?;
                warn!("Due to potential overwrite issues with --result-path (with multiple targets in a crate) outputs were written to {} and {}", self.opts.result_path().display(), &result_path.display());
                Ok::<_, std::io::Error>(rustc_driver::Compilation::Stop)
            })
<<<<<<< HEAD
            .unwrap()
=======
            .unwrap();
        if self.opts.dbg().dump_serialized_flow_graph() {
            serde_json::to_writer(
                &mut std::fs::OpenOptions::new()
                    .truncate(true)
                    .create(true)
                    .write(true)
                    .open(consts::FLOW_GRAPH_OUT_NAME)
                    .unwrap(),
                &desc,
            )
            .unwrap();
        }
        info!("All elems walked");
        let result_path = compiler
            .build_output_filenames(&*compiler.session(), &[])
            .with_extension("ana.frg");
        let mut outf = outfile_pls(&result_path).unwrap();
        let doc_alloc = pretty::BoxAllocator;
        let doc: DocBuilder<_, ()> = desc.as_forge(&doc_alloc);
        doc.render(100, &mut outf).unwrap();
        let mut outf_2 = outfile_pls(self.opts.result_path()).unwrap();
        doc.render(100, &mut outf_2).unwrap();
        warn!("Due to potential overwrite issues with --result-path (with multiple targets in a crate) outputs were written to {} and {}", self.opts.result_path().display(), &result_path.display());
        rustc_driver::Compilation::Continue
>>>>>>> 748e9943
    }
}

impl rustc_plugin::RustcPlugin for DfppPlugin {
    type Args = Args;

    fn bin_name() -> String {
        "dfpp".to_string()
    }

    fn args(
        &self,
        _target_dir: &rustc_plugin::Utf8Path,
    ) -> rustc_plugin::RustcPluginArgs<Self::Args> {
        use clap::Parser;
        let args = ArgWrapper::parse();
        rustc_plugin::RustcPluginArgs {
            args: args.args,
            file: None,
            flags: None,
            cargo_args: args.cargo_args,
        }
    }

    fn run(
        self,
        compiler_args: Vec<String>,
        plugin_args: Self::Args,
    ) -> rustc_interface::interface::Result<()> {
       // return rustc_driver::RunCompiler::new(&compiler_args, &mut NoopCallbacks { }).run();
        // Setting the log levels is bit complicated because there are two level
        // filters going on in the logging crates. One is imposed by `log`
        // automatically and the other by `simple_logger` internally.
        
        // We use `log::set_max_level` later to selectively enable debug output
        // for specific targets. This max level is distinct from the one
        // provided to `with_level` below. Therefore in the case where we have a
        // `--debug` targeting a specific function we need to set the
        // `with_level` level lower and then increase it with
        // `log::set_max_level`.
        //println!("compiling {compiler_args:?}");
        
        if let Some(k) = compiler_args.iter().enumerate().find_map(|(i,s)| (s=="--crate-name").then_some(i)) {
            if let Some(s) = compiler_args.get(k+1) {
                if plugin_args.target().map_or(false, |t| t != s) {
                    return rustc_driver::RunCompiler::new(&compiler_args, &mut NoopCallbacks { }).run();
                }
            }
        }
       
        let lvl = if plugin_args.debug().is_enabled() {
            log::LevelFilter::Debug
        } else if plugin_args.verbose() {
            log::LevelFilter::Info
        } else {
            log::LevelFilter::Warn
        };
        // //let lvl = log::LevelFilter::Debug;
        simple_logger::SimpleLogger::new()
            .with_level(lvl)
            .with_module_level("flowistry", log::LevelFilter::Error)
            .without_timestamps()
            .init()
            .unwrap();
        if matches!(*plugin_args.debug(), LogLevelConfig::Targeted(..)) {
            log::set_max_level(if plugin_args.verbose() {
                log::LevelFilter::Info
            } else {
                log::LevelFilter::Warn
            });
        }
        let opts = Box::leak(Box::new(plugin_args));
        rustc_driver::RunCompiler::new(&compiler_args, &mut Callbacks { opts }).run()
    }
}<|MERGE_RESOLUTION|>--- conflicted
+++ resolved
@@ -191,37 +191,9 @@
 
                 serde_json::to_writer(outfile_pls(info_path2)?, &info)?;
                 warn!("Due to potential overwrite issues with --result-path (with multiple targets in a crate) outputs were written to {} and {}", self.opts.result_path().display(), &result_path.display());
-                Ok::<_, std::io::Error>(rustc_driver::Compilation::Stop)
+                Ok::<_, std::io::Error>(rustc_driver::Compilation::Continue)
             })
-<<<<<<< HEAD
             .unwrap()
-=======
-            .unwrap();
-        if self.opts.dbg().dump_serialized_flow_graph() {
-            serde_json::to_writer(
-                &mut std::fs::OpenOptions::new()
-                    .truncate(true)
-                    .create(true)
-                    .write(true)
-                    .open(consts::FLOW_GRAPH_OUT_NAME)
-                    .unwrap(),
-                &desc,
-            )
-            .unwrap();
-        }
-        info!("All elems walked");
-        let result_path = compiler
-            .build_output_filenames(&*compiler.session(), &[])
-            .with_extension("ana.frg");
-        let mut outf = outfile_pls(&result_path).unwrap();
-        let doc_alloc = pretty::BoxAllocator;
-        let doc: DocBuilder<_, ()> = desc.as_forge(&doc_alloc);
-        doc.render(100, &mut outf).unwrap();
-        let mut outf_2 = outfile_pls(self.opts.result_path()).unwrap();
-        doc.render(100, &mut outf_2).unwrap();
-        warn!("Due to potential overwrite issues with --result-path (with multiple targets in a crate) outputs were written to {} and {}", self.opts.result_path().display(), &result_path.display());
-        rustc_driver::Compilation::Continue
->>>>>>> 748e9943
     }
 }
 
