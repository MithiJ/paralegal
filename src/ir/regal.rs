use flowistry::indexed::{
    impls::{build_location_arg_domain, LocationOrArg},
    IndexedDomain,
};
use rustc_utils::{
    mir::{borrowck_facts, control_dependencies::ControlDependencies},
    BodyExt,
};

use super::GLI;
use crate::{
    ana::{
        algebra::{self, Equality, Term},
        df,
        inline::Oracle,
    },
    hir::def_id::LocalDefId,
    mir::{self, BasicBlock, Field, HasLocalDecls, Location},
    rust::{
        rustc_ast,
        rustc_hir::{def_id::DefId, BodyId},
        rustc_index::bit_set::HybridBitSet,
        rustc_index::vec::IndexVec,
    },
    utils::{
        body_name_pls, dump_file_pls, time, write_sep, AsFnAndArgs, AsFnAndArgsErr,
        DisplayViaDebug, IntoLocalDefId, Print,
    },
    AnalysisCtrl, DbgArgs, Either, HashMap, HashSet, TyCtxt,
};

use std::fmt::{Display, Write};

newtype_index!(
    #[debug_format = "arg{}"]
    pub struct ArgumentIndex {}
);

impl From<mir::Local> for ArgumentIndex {
    fn from(value: mir::Local) -> Self {
        assert_ne!(value, mir::RETURN_PLACE);
        Self::from_usize(value.as_usize() - 1)
    }
}

impl From<ArgumentIndex> for mir::Local {
    fn from(value: ArgumentIndex) -> Self {
        Self::from_usize(value.as_usize() + 1)
    }
}

impl Display for ArgumentIndex {
    fn fmt(&self, f: &mut std::fmt::Formatter<'_>) -> std::fmt::Result {
        write!(f, "a{}", self.as_usize())
    }
}

#[derive(PartialEq, Eq, Clone, Debug, Hash, Copy, Ord, PartialOrd)]
pub enum TargetPlace {
    Return,
    Argument(ArgumentIndex),
}

#[derive(Hash, Eq, PartialEq, Debug, Copy, Clone)]
pub enum Target<L> {
    Call(L),
    Argument(ArgumentIndex),
}

impl From<LocationOrArg> for Target<DisplayViaDebug<Location>> {
    fn from(value: LocationOrArg) -> Self {
        match value {
            LocationOrArg::Arg(a) => {
                debug!("Saw argument {:?}, now {:?}", a, ArgumentIndex::from(a));
                Target::Argument(a.into())
            }
            LocationOrArg::Location(loc) => Target::Call(loc.into()),
        }
    }
}

impl<L> Target<L> {
    pub fn map_location<L0, F: FnMut(&L) -> L0>(&self, mut f: F) -> Target<L0> {
        match self {
            Target::Argument(a) => Target::Argument(*a),
            Target::Call(l) => Target::Call(f(l)),
        }
    }
}

impl<L: Display> Display for Target<L> {
    fn fmt(&self, f: &mut std::fmt::Formatter<'_>) -> std::fmt::Result {
        match self {
            Target::Call(loc) => write!(f, "{loc}"),
            Target::Argument(a) => a.fmt(f),
        }
    }
}

#[derive(Debug)]
pub struct Call<D> {
    pub function: DefId,
    pub arguments: IndexVec<ArgumentIndex, Option<(mir::Local, D)>>,
    pub return_to: Option<mir::Local>,
    pub ctrl_deps: D,
}

impl<D> Call<D> {
    pub fn argument_locals(&self) -> impl Iterator<Item = mir::Local> + '_ {
        self.arguments
            .iter()
            .filter_map(|a| a.as_ref().map(|i| i.0))
    }
}

// struct NeverInline;

// impl RecurseSelector for NeverInline {
//     fn is_selected<'tcx>(&self, _tcx: TyCtxt<'tcx>, _tk: &mir::TerminatorKind<'tcx>) -> bool {
//         false
//     }
// }

#[derive(Debug, Hash, Clone, Copy, PartialEq, Eq, Ord, PartialOrd)]
pub struct RelativePlace<L> {
    pub location: L,
    pub place: TargetPlace,
}

impl<L: Display> Display for RelativePlace<L> {
    fn fmt(&self, f: &mut std::fmt::Formatter<'_>) -> std::fmt::Result {
        write!(f, "{} @ {}", self.location, self.place)
    }
}

pub type Dependencies<L> = HashSet<Target<L>>;

fn fmt_deps<L: Display>(
    deps: &Dependencies<L>,
    f: &mut std::fmt::Formatter<'_>,
) -> std::fmt::Result {
    f.write_char('{')?;
    let mut first_dep = true;
    for dep in deps {
        if first_dep {
            first_dep = false;
        } else {
            f.write_str(", ")?;
        }
        write!(f, "{dep}")?;
    }
    f.write_char('}')
}

impl<L: Display> Display for Call<Dependencies<L>> {
    fn fmt(&self, f: &mut std::fmt::Formatter<'_>) -> std::fmt::Result {
        f.write_char('(')?;
        write_sep(f, ", ", self.arguments.iter(), |elem, f| {
            if let Some((place, deps)) = elem {
                fmt_deps(&deps, f)?;
                write!(f, " with {place:?}")
            } else {
                f.write_str("{}")
            }
        })?;
        write!(f, ") ctrl:")?;
        fmt_deps(&self.ctrl_deps, f)?;
        write!(f, " return:{:?}", self.return_to)?;
        write!(f, " {:?}", self.function)
    }
}

#[derive(Clone, PartialEq, Eq, Hash, Debug, Copy, Ord, PartialOrd)]
pub enum SimpleLocation<C> {
    Return,
    Argument(ArgumentIndex),
    Call(C),
}

impl<L> SimpleLocation<L> {
    pub fn map_location<L0, F: FnMut(&L) -> L0>(&self, mut f: F) -> SimpleLocation<L0> {
        use SimpleLocation::*;
        match self {
            Argument(a) => Argument(*a),
            Call(l) => Call(f(l)),
            Return => Return,
        }
    }
}

impl<D: std::fmt::Display> std::fmt::Display for SimpleLocation<(D, DefId)> {
    fn fmt(&self, f: &mut std::fmt::Formatter<'_>) -> std::fmt::Result {
        use SimpleLocation::*;
        match self {
            Return => f.write_str("ret"),
            Argument(a) => write!(f, "{a:?}"),
            Call((gloc, did)) => write!(f, "{gloc} ({did:?})"),
        }
    }
}

impl<D: std::fmt::Display> std::fmt::Display for SimpleLocation<RelativePlace<D>> {
    fn fmt(&self, f: &mut std::fmt::Formatter<'_>) -> std::fmt::Result {
        use SimpleLocation::*;
        match self {
            Return => f.write_str("ret"),
            Argument(a) => write!(f, "{a:?}"),
            Call(c) => write!(f, "{c}"),
        }
    }
}
#[derive(Debug)]
pub struct Body<L> {
    pub calls: HashMap<L, Call<Dependencies<L>>>,
    pub return_deps: Dependencies<L>,
    pub return_arg_deps: Vec<Dependencies<L>>,
    pub equations: Vec<algebra::Equality<DisplayViaDebug<mir::Local>, DisplayViaDebug<Field>>>,
}

impl<L: Display + Ord> Display for Body<L> {
    fn fmt(&self, f: &mut std::fmt::Formatter<'_>) -> std::fmt::Result {
        let mut ordered = self.calls.iter().collect::<Vec<_>>();
        ordered.sort_by_key(|t| t.0);
        for (loc, call) in ordered {
            writeln!(f, "{:<6}: {}", format!("{}", loc), call)?
        }
        write!(f, "return: ")?;
        fmt_deps(&self.return_deps, f)?;
        writeln!(f)?;
        write!(f, "return args: (")?;
        let mut first_arg = true;
        for arg in &self.return_arg_deps {
            if first_arg {
                first_arg = false;
            } else {
                f.write_str(", ")?;
            }
            fmt_deps(arg, f)?;
        }
        f.write_char(')')?;
        writeln!(f)?;
        writeln!(f, "equations:")?;
        for eq in self.equations.iter() {
            writeln!(f, "  {eq}")?;
        }
        Ok(())
    }
}

fn get_highest_local(body: &mir::Body) -> mir::Local {
    use mir::visit::Visitor;
    struct Extractor(Option<mir::Local>);
    impl Visitor<'_> for Extractor {
        fn visit_local(
            &mut self,
            local: mir::Local,
            _context: mir::visit::PlaceContext,
            _location: Location,
        ) {
            let m = self.0.get_or_insert(local);
            if *m < local {
                *m = local;
            }
        }
    }
    let mut e = Extractor(None);
    e.visit_body(body);
    e.0.unwrap_or(mir::RETURN_PLACE)
}

impl Body<DisplayViaDebug<Location>> {
    pub fn construct<'tcx, I: IntoIterator<Item = algebra::MirEquation>>(
        flow_analysis: df::FlowResults<'_, 'tcx, '_, '_>,
        equations: I,
        tcx: TyCtxt<'tcx>,
        def_id: LocalDefId,
        body_with_facts: &'tcx rustc_utils::mir::borrowck_facts::CachedSimplifedBodyWithFacts<'tcx>,
    ) -> Self {
        let domain = build_location_arg_domain(body_with_facts.simplified_body());
        let name = body_name_pls(tcx, def_id).name;
        time(&format!("Regal Body Construction of {name}"), || {
            let body = flow_analysis.analysis.body;
            let ctrl_ana = &flow_analysis.analysis.control_dependencies;
            let non_transitive_aliases =
                crate::ana::non_transitive_aliases::compute(tcx, def_id, body_with_facts);

            let dependencies_for = |location: DisplayViaDebug<_>,
                                    arg,
                                    is_mut_arg|
             -> Dependencies<DisplayViaDebug<_>> {
                use rustc_ast::Mutability;
                let ana = flow_analysis.state_at(*location);
                let mutability = if false && is_mut_arg {
                    Mutability::Mut
                } else {
                    Mutability::Not
                };
                // Not sure this is necessary anymore because I changed the analysis
                // to transitively propagate in cases where a subplace is modified
                let reachable_values = non_transitive_aliases.reachable_values(arg, mutability);
                // debug!("Reachable values for {arg:?} are {reachable_values:?}");
                // debug!(
                //     "  Children are {:?}",
                //     reachable_values
                //         .into_iter()
                //         .flat_map(|a| non_transitive_aliases.children(*a))
                //         .collect::<Vec<_>>()
                // );
                let deps = reachable_values
                    .into_iter()
                    .flat_map(|p| non_transitive_aliases.children(*p))
                    // Commenting out this filter because reachable values doesn't
                    // always contain all relevant subplaces
                    //.filter(|p| !is_mut_arg || p != &arg)
                    .flat_map(|place| ana.deps(non_transitive_aliases.normalize(place)))
                    .map(|&(dep_loc, _dep_place)| (*domain.value(dep_loc)).into())
                    .collect();
                deps
            };
            let mut call_argument_equations = HashSet::new();
            let mut next_new_local = get_highest_local(body);
            let calls = body
                .basic_blocks
                .iter_enumerated()
                .filter(|(bb, _dat)| {
                    !flow_analysis
                        .analysis
                        .elision_info()
                        .contains_key(&body.terminator_loc(*bb))
                })
                .filter_map(|(bb, bbdat)| {
                    let (function, simple_args, ret) = match bbdat.terminator().as_fn_and_args() {
                        Ok(p) => p,
                        Err(AsFnAndArgsErr::NotAFunctionCall) => return None,
                        Err(e) => panic!("{e:?}"),
                    };
                    let bbloc = DisplayViaDebug(body.terminator_loc(bb));

                    let arguments = IndexVec::from_raw(
                        simple_args
                            .into_iter()
                            .map(|arg| {
                                arg.map(|a| {
                                    let local = if a.projection.is_empty() {
                                        a.local
                                    } else {
                                        use crate::rust::rustc_index::vec::Idx;
                                        next_new_local.increment_by(1);
                                        call_argument_equations.insert(Equality::new(
                                            Term::new_base(DisplayViaDebug(next_new_local)),
                                            Term::from(a),
                                        ));
                                        next_new_local
                                    };
                                    (local, dependencies_for(bbloc, a, false))
                                })
                            })
                            .collect(),
                    );
                    let ctrl_deps = recursive_ctrl_deps(ctrl_ana, bb, body, dependencies_for);
                    assert!(ret.projection.is_empty());
                    let return_to = Some(ret.local);
                    Some((
                        bbloc,
                        Call {
                            function,
                            arguments,
                            ctrl_deps,
                            return_to,
                        },
                    ))
                })
                .collect();
            let mut return_arg_deps: Vec<(mir::Place<'tcx>, _)> = body
                .args_iter()
                .flat_map(|a| {
                    let place = mir::Place::from(a);
                    let local_decls = body.local_decls();
                    let ty = place.ty(local_decls, tcx).ty;
                    if ty.is_mutable_ptr() {
                        Either::Left(
                            Some(place.project_deeper(&[mir::PlaceElem::Deref], tcx)).into_iter(),
                        )
                    } else if ty.is_generator() {
                        Either::Right(
                            non_transitive_aliases
                                .children(place)
                                .into_iter()
                                .filter_map(|child| {
                                    child.ty(local_decls, tcx).ty.is_mutable_ptr().then(|| {
                                        child.project_deeper(&[mir::PlaceElem::Deref], tcx)
                                    })
                                }),
                        )
                    } else {
                        Either::Left(None.into_iter())
                    }
                })
                .map(|p| (p, HashSet::new()))
                .collect();
            let return_deps = body
                .all_returns()
                .map(DisplayViaDebug)
                .flat_map(|loc| {
                    return_arg_deps.iter_mut().for_each(|(i, s)| {
                        for d in dependencies_for(loc, *i, true) {
                            s.insert(d);
                        }
                    });
                    dependencies_for(loc, mir::Place::return_place(), false)
                        .clone()
                        .into_iter()
                })
                .collect();

            let equations = equations
                .into_iter()
                .chain(call_argument_equations)
                .collect::<Vec<_>>();

            Self {
                calls,
                return_deps,
                return_arg_deps: return_arg_deps.into_iter().map(|(_, s)| s).collect(),
                equations,
            }
        })
    }
}

/// Uhh, so this function is kinda ugly. It tries to make sure we're not missing
/// control flow edges, but at the same time it also tries to preserve
/// non-transitivity among control flow dependencies. What this means is that if
/// you have a case like
///
/// ```
/// let y = baz();
/// if y {
///   let x = foo();
///   if x {
///     bar(...);
///   }
/// }
/// ```
///
/// Then `foo` will be a control dependency of `bar`, but `baz` will not.
/// Instead that is only a transitive dependency because `baz` is a ctrl
/// dependency of `foo`.
///
/// XXX: These semantics are what I believed we wanted, but we haven't discussed
/// if this is the right thing to do.
fn recursive_ctrl_deps<
    'tcx,
    F: FnMut(
        DisplayViaDebug<Location>,
        mir::Place<'tcx>,
        bool,
    ) -> Dependencies<DisplayViaDebug<Location>>,
>(
    ctrl_ana: &ControlDependencies<BasicBlock>,
    bb: mir::BasicBlock,
    body: &mir::Body<'tcx>,
    mut dependencies_for: F,
) -> Dependencies<DisplayViaDebug<Location>> {
<<<<<<< HEAD
    debug!(
        "Ctrl deps\n{}",
        Print(|f| {
            for (b, _) in body.basic_blocks.iter_enumerated() {
                writeln!(f, "{b:?}: {:?}", ctrl_ana.dependent_on(b))?;
            }
            Ok(())
        })
    );
=======
>>>>>>> 8c23afbe
    let mut seen = ctrl_ana
        .dependent_on(bb)
        .cloned()
        .unwrap_or_else(|| HybridBitSet::new_empty(0));
    let mut queue = seen.iter().collect::<Vec<_>>();
    let mut dependencies = Dependencies::new();
    while let Some(block) = queue.pop() {
        seen.insert(block);
        let terminator = body.basic_blocks[block].terminator();
        if let mir::TerminatorKind::SwitchInt { discr, .. } = &terminator.kind {
            if let Some(discr_place) = discr.place() {
                let deps = dependencies_for(
                    DisplayViaDebug(body.terminator_loc(block)),
                    discr_place,
                    false,
                );
                for d in &deps {
                    if let Target::Call(loc) = d {
                        seen.insert(loc.block);
                    }
                }
                dependencies.extend(deps);

                if let Some(mut switch_deps) = ctrl_ana.dependent_on(block).cloned() {
                    switch_deps.subtract(&seen);
                    queue.extend(switch_deps.iter());
                }

                // This is where things go off the rails.
                //
                // The reason this is so complicated is because rustc desugars
                // `&&` and `||` in an annoying way. The details are explained
                // in
                // https://www.notion.so/justus-adam/Control-flow-with-non-fn-statement-does-not-create-the-ctrl_flow-relation-correctly-3993e8fd86d54f51bfa75fde447b81ec
                let predecessors = &body.basic_blocks.predecessors()[block];
                if predecessors.len() > 1 {
                    enum SetResult<A> {
                        Uninit,
                        Unequal,
                        Set(A),
                    }
                    if let SetResult::Set(parent_deps) = {
                        use mir::visit::Visitor;
                        struct AssignsCheck<'tcx> {
                            target: mir::Place<'tcx>,
                            was_assigned: bool,
                        }
                        impl<'tcx> Visitor<'tcx> for AssignsCheck<'tcx> {
                            fn visit_assign(
                                &mut self,
                                place: &mir::Place<'tcx>,
                                _rvalue: &mir::Rvalue<'tcx>,
                                _location: Location,
                            ) {
                                self.was_assigned |= *place == self.target;
                            }
                            fn visit_terminator(
                                &mut self,
                                terminator: &mir::Terminator<'tcx>,
                                _location: Location,
                            ) {
                                match terminator.kind {
                                    mir::TerminatorKind::Call { destination, .. } => {
                                        self.was_assigned |= destination == self.target
                                    }
                                    _ => (),
                                }
                            }
                        }

                        predecessors
                            .iter()
                            .fold(SetResult::Uninit, |prev_deps, &block| {
                                if matches!(prev_deps, SetResult::Unequal) {
                                    return SetResult::Unequal;
                                }
                                let ctrl_deps =
                                    if let Some(ctrl_deps) = ctrl_ana.dependent_on(block) {
                                        ctrl_deps
                                    } else {
                                        return SetResult::Unequal;
                                    };
                                let data = &body.basic_blocks[block];
                                let mut check = AssignsCheck {
                                    target: discr_place,
                                    was_assigned: false,
                                };
                                check.visit_basic_block_data(block, data);
                                if !check.was_assigned {
                                    return SetResult::Unequal;
                                }
                                match prev_deps {
                                    SetResult::Uninit => SetResult::Set(ctrl_deps),
                                    SetResult::Set(other)
                                        if !other.superset(ctrl_deps)
                                            || !ctrl_deps.superset(other) =>
                                    {
                                        SetResult::Unequal
                                    }
                                    _ => prev_deps,
                                }
                            })
                    } {
                        queue.extend(parent_deps.iter());
                    }
                }
            }
        }
    }
    dependencies
}

pub fn compute_from_body_id<'tcx, 's>(
    dbg_opts: &DbgArgs,
    body_id: BodyId,
    tcx: TyCtxt<'tcx>,
    gli: GLI,
    carries_marker: &df::MarkerCarryingOracle<'tcx, '_>,
    analysis_control: &'static AnalysisCtrl,
) -> Body<DisplayViaDebug<Location>> {
    let local_def_id = body_id.into_local_def_id(tcx);
    info!("Analyzing function {}", body_name_pls(tcx, body_id));
    let body_with_facts =
        borrowck_facts::get_simplified_body_with_borrowck_facts(tcx, local_def_id);
    let body = body_with_facts.simplified_body();
    let flow = df::compute_flow_internal(
        tcx,
        gli,
        body_id,
        body_with_facts,
        carries_marker,
        analysis_control,
    );
    if dbg_opts.dump_callee_mir() {
        mir::pretty::write_mir_fn(
            tcx,
            body,
            &mut |_, _| Ok(()),
            &mut dump_file_pls(tcx, body_id, "mir").unwrap(),
        )
        .unwrap();
    }
    if dbg_opts.dump_dataflow_analysis_result() {
        use std::io::Write;
        let ref mut states_out = dump_file_pls(tcx, body_id, "df").unwrap();
        for l in body.all_locations() {
            writeln!(states_out, "{l:?}: {}", flow.state_at(l)).unwrap();
        }
    }
    let mut equations = algebra::extract_equations(tcx, body);
    equations.extend(
        flow.analysis
            .elision_info()
            .values()
            .flat_map(|i| i.iter())
            .cloned(),
    );
    let r = Body::construct(flow, equations, tcx, local_def_id, body_with_facts);
    if dbg_opts.dump_regal_ir() {
        let mut out = dump_file_pls(tcx, body_id, "regal").unwrap();
        use std::io::Write;
        write!(&mut out, "{}", r).unwrap();
    }
    r
}<|MERGE_RESOLUTION|>--- conflicted
+++ resolved
@@ -12,7 +12,6 @@
     ana::{
         algebra::{self, Equality, Term},
         df,
-        inline::Oracle,
     },
     hir::def_id::LocalDefId,
     mir::{self, BasicBlock, Field, HasLocalDecls, Location},
@@ -24,7 +23,7 @@
     },
     utils::{
         body_name_pls, dump_file_pls, time, write_sep, AsFnAndArgs, AsFnAndArgsErr,
-        DisplayViaDebug, IntoLocalDefId, Print,
+        DisplayViaDebug, IntoLocalDefId, 
     },
     AnalysisCtrl, DbgArgs, Either, HashMap, HashSet, TyCtxt,
 };
@@ -462,18 +461,6 @@
     body: &mir::Body<'tcx>,
     mut dependencies_for: F,
 ) -> Dependencies<DisplayViaDebug<Location>> {
-<<<<<<< HEAD
-    debug!(
-        "Ctrl deps\n{}",
-        Print(|f| {
-            for (b, _) in body.basic_blocks.iter_enumerated() {
-                writeln!(f, "{b:?}: {:?}", ctrl_ana.dependent_on(b))?;
-            }
-            Ok(())
-        })
-    );
-=======
->>>>>>> 8c23afbe
     let mut seen = ctrl_ana
         .dependent_on(bb)
         .cloned()
