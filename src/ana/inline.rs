--- conflicted
+++ resolved
@@ -20,7 +20,7 @@
 };
 
 use crate::{
-    ana::algebra::{self, Operator, Term},
+    ana::algebra::{self, Term},
     hir::{self, BodyId},
     ir::{
         flows::CallOnlyFlow,
@@ -33,19 +33,14 @@
     rust::hir::def_id::{DefId, LocalDefId},
     ty,
     utils::{
-<<<<<<< HEAD
         body_name_pls, dump_file_pls, time, write_sep, DisplayViaDebug, IntoDefId, IntoLocalDefId,
         Print, RecursionBreakingCache, TinyBitSet,
-=======
-        body_name_pls, dump_file_pls, outfile_pls, time, write_sep, AsFnAndArgs, DfppBodyExt,
-        DisplayViaDebug, IntoDefId, IntoLocalDefId, Print, RecursionBreakingCache, TinyBitSet,
->>>>>>> 8c23afbe
     },
     AnalysisCtrl, DbgArgs, Either, HashMap, HashSet, Symbol, TyCtxt,
 };
+
+use super::df::MarkerCarryingOracle;
 use rustc_utils::{cache::Cache, mir::borrowck_facts};
-
-use super::df::MarkerCarryingOracle;
 
 /// This essentially describes a closure that determines for a given
 /// [`LocalDefId`] if it should be inlined. Originally this was in fact done by
@@ -336,7 +331,6 @@
                 "{}",
                 Print(|f| {
                     for eq in equations.iter() {
-                        use std::io::Write;
                         writeln!(f, "{eq}")?;
                     }
                     Ok(())
@@ -382,7 +376,7 @@
                                 f.write_char('}')
                             })
                         );
-                        let mut is_reachable = algebra::graph::reachable(
+                        let is_reachable = algebra::graph::reachable(
                             to_target,
                             |to| targets.contains(&to),
                             &locals_graph,
@@ -655,46 +649,14 @@
     seen.values().all(|v| *v)
 }
 
-<<<<<<< HEAD
 enum InlineAction {
     SimpleInline(LocalDefId),
-    Drop,
-=======
-#[derive(Clone, Copy, Eq, PartialEq)]
-enum ClosureDescription {
-    Async,
-    Ptr,
-    Val,
-}
-
-impl ClosureDescription {
-    fn project_closure_arg<F: Copy>(self) -> Option<Operator<F>> {
-        use ClosureDescription::*;
-        match self {
-            Ptr => Some(Operator::DerefOf),
-            _ => None,
-        }
-    }
-
-    fn project_return<F: Copy>(self) -> Option<Operator<F>> {
-        matches!(self, ClosureDescription::Async).then_some(Operator::Unknown)
-    }
-}
-
-enum InlineAction<'tcx> {
-    SimpleInline(LocalDefId),
-    InlineClosure {
-        closure_def_id: LocalDefId,
-        closure_object: mir::Place<'tcx>,
-        closure_description: ClosureDescription,
-    },
     Drop(DropAction),
 }
 
 enum DropAction {
     None,
     WrapReturn(Vec<algebra::Operator<DisplayViaDebug<mir::Field>>>),
->>>>>>> 8c23afbe
 }
 
 impl<'tcx, 'g, 's> Inliner<'tcx, 'g, 's> {
@@ -868,7 +830,31 @@
         }
     }
 
-<<<<<<< HEAD
+    fn classify_special_function_handling(
+        &self,
+        function: DefId,
+        id: Node<(GlobalLocation<'g>, DefId)>,
+        g: &GraphImpl<GlobalLocation<'g>>,
+    ) -> Option<DropAction> {
+        let language_items = self.tcx.lang_items();
+        if self.ana_ctrl.drop_poll() && is_part_of_async_desugar(language_items, id, &g) {
+            Some(if Some(function) == language_items.new_unchecked_fn() {
+                DropAction::WrapReturn(vec![
+                    algebra::Operator::MemberOf(mir::Field::from_usize(0).into()),
+                    algebra::Operator::RefOf,
+                ])
+            } else if Some(function) == language_items.future_poll_fn() {
+                DropAction::WrapReturn(vec![algebra::Operator::Downcast(0)])
+            } else {
+                DropAction::None
+            })
+        } else if self.ana_ctrl.drop_clone() && self.is_clone_fn(function) {
+            Some(DropAction::WrapReturn(vec![algebra::Operator::RefOf]))
+        } else {
+            None
+        }
+    }
+
     fn try_inline_as_async_fn(&self, i_graph: &mut InlinedGraph<'g>, body_id: BodyId) -> bool {
         let local_def_id = body_id.into_local_def_id(self.tcx);
         let body_with_facts =
@@ -1052,111 +1038,6 @@
                     }
                 }
             }
-=======
-    fn try_find_inlining_strategy(
-        &self,
-        location: GlobalLocation<'g>,
-        function: DefId,
-        body_id: LocalDefId,
-        g: &GraphImpl<GlobalLocation<'g>>,
-    ) -> Option<InlineAction> {
-        debug!(
-            "Picking inlining strategy for {}",
-            self.tcx.def_path_debug_str(function)
-        );
-        let body_with_facts = borrowck_facts::get_body_with_borrowck_facts(self.tcx, body_id);
-        let body = body_with_facts.simplified_body();
-        let args = body
-            .stmt_at_better_err(location.innermost_location())
-            .right()
-            .expect("Expected terminator")
-            .as_fn_and_args()
-            .unwrap()
-            .1;
-        if let &[Some(closure_object)] = args.as_slice() {
-            debug!("Testing for closure");
-            let closure_type = body.local_decls[closure_object.local].ty.kind();
-            if let Some((closure_description, closure_def_id)) =
-                if Some(function) == self.tcx.lang_items().from_generator_fn() {
-                    if let ty::TyKind::Generator(gid, _, _) = closure_type {
-                        Some((ClosureDescription::Async, gid.as_local().unwrap()))
-                    } else {
-                        unreachable!("Expected Generator")
-                    }
-                } else if let ty::TyKind::Closure(defid, sub) = closure_type {
-                    debug!("Found a closure {}", self.tcx.def_path_debug_str(*defid));
-                    let clj = sub.as_closure();
-                    let sig = clj.sig().skip_binder();
-                    debug!(
-                        "will inline if {:?} {}",
-                        sig.inputs(),
-                        self.ana_ctrl.inline_no_arg_closures()
-                    );
-                    match sig.inputs() {
-                        [arg] if arg.is_unit() && self.ana_ctrl.inline_no_arg_closures() => {
-                            defid.as_local().map(|ldid| {
-                                (
-                                    match clj.kind() {
-                                        ty::ClosureKind::FnOnce => ClosureDescription::Val,
-                                        _ => ClosureDescription::Ptr,
-                                    },
-                                    ldid,
-                                )
-                            })
-                        }
-                        _ => None,
-                    }
-                } else {
-                    None
-                }
-            {
-                debug_assert!(closure_object.projection.is_empty());
-                return Some(InlineAction::InlineClosure {
-                    closure_def_id,
-                    closure_object,
-                    closure_description,
-                });
-            }
-        } else {
-            debug!("Too many arguments {:?}", args);
-        }
-        if let Some(local_id) = function.as_local() {
-            if self.oracle.should_inline(local_id) {
-                return if !self.ana_ctrl.avoid_inlining()
-                    || self.marker_carrying.body_carries_marker(local_id)
-                {
-                    Some(InlineAction::SimpleInline(local_id))
-                } else {
-                    None
-                };
-            }
-        }
-        None
-    }
-
-    fn classify_special_function_handling(
-        &self,
-        function: DefId,
-        id: Node<(GlobalLocation<'g>, DefId)>,
-        g: &GraphImpl<GlobalLocation<'g>>,
-    ) -> Option<DropAction> {
-        let language_items = self.tcx.lang_items();
-        if self.ana_ctrl.drop_poll() && is_part_of_async_desugar(language_items, id, &g) {
-            Some(if Some(function) == language_items.new_unchecked_fn() {
-                DropAction::WrapReturn(vec![
-                    algebra::Operator::MemberOf(mir::Field::from_usize(0).into()),
-                    algebra::Operator::RefOf,
-                ])
-            } else if Some(function) == language_items.future_poll_fn() {
-                DropAction::WrapReturn(vec![algebra::Operator::Downcast(0)])
-            } else {
-                DropAction::None
-            })
-        } else if self.ana_ctrl.drop_clone() && self.is_clone_fn(function) {
-            Some(DropAction::WrapReturn(vec![algebra::Operator::RefOf]))
-        } else {
-            None
->>>>>>> 8c23afbe
         }
     }
 
@@ -1183,7 +1064,6 @@
                 Node::Call((loc, fun)) => Some((id, loc, fun)),
                 _ => None,
             })
-<<<<<<< HEAD
             .filter_map(|(id, location, function)| {
                 if recursive_analysis_enabled {
                     match function.as_local() {
@@ -1193,10 +1073,9 @@
                         }
                         _ => (),
                     }
-                    if self.ana_ctrl.drop_poll()
-                        && is_part_of_async_desugar(self.tcx.lang_items(), id, &i_graph.graph)
+                    if let Some(ac) = self.classify_special_function_handling(*function, id, &i_graph.graph)
                     {
-                        return Some((id, *location, InlineAction::Drop));
+                        return Some((id, *location, InlineAction::Drop(ac)));
                     }
                 }
                 let local_as_global = GlobalLocal::at_root;
@@ -1255,57 +1134,9 @@
                         root_location,
                     );
                 }
-                InlineAction::Drop => {
+                InlineAction::Drop(drop_action) => {
                     let incoming_closure = i_graph
                         .graph
-=======
-            .filter_map(|(id, &location, &function)| {
-                recursive_analysis_enabled
-                    .then(|| {
-                        self.try_find_inlining_strategy(location, function, local_def_id, g)
-                            .map(|ac| (id, location, ac))
-                    })
-                    .flatten()
-                    .or_else(|| {
-                        self.classify_special_function_handling(function, id, g)
-                            .map(|drop_action| (id, location, InlineAction::Drop(drop_action)))
-                    })
-                    .or_else(|| {
-                        let local_as_global = GlobalLocal::at_root;
-                        let call = self.get_call(location);
-                        let fn_sig = self.tcx.fn_sig(function).skip_binder();
-                        let writeables = Self::writeable_arguments(&fn_sig)
-                            .filter_map(|idx| call.arguments[idx].as_ref().map(|i| i.0))
-                            .chain(call.return_to.into_iter())
-                            .map(local_as_global)
-                            .collect::<Vec<_>>();
-                        let mk_term = |tp| algebra::Term::new_base(tp);
-                        eqs.extend(writeables.iter().flat_map(|&write| {
-                            call.argument_locals()
-                                .map(local_as_global)
-                                .filter(move |read| *read != write)
-                                .map(move |read| {
-                                    algebra::Equality::new(
-                                        mk_term(write).add_unknown(),
-                                        mk_term(read),
-                                    )
-                                })
-                        }));
-                        None
-                    })
-            })
-            .collect::<Vec<_>>();
-        for (idx, root_location, action) in targets {
-            let (def_id, is_no_arg_closure) = match action {
-                InlineAction::InlineClosure {
-                    closure_object,
-                    closure_def_id,
-                    closure_description,
-                } => (closure_def_id, Some((closure_object, closure_description))),
-                InlineAction::SimpleInline(did) => (did, None),
-                InlineAction::Drop(drop_action) => {
-                    let incoming_closure = g
->>>>>>> 8c23afbe
                         .edges_directed(idx, pg::Direction::Incoming)
                         .filter_map(|(from, _, weight)| weight.data.is_set(0).then_some(from))
                         .collect::<Vec<_>>();
@@ -1321,12 +1152,8 @@
 
                     for from in incoming_closure {
                         for (to, weight) in outgoing.iter().cloned() {
-<<<<<<< HEAD
+                            queue_for_pruning.insert((from, to));
                             add_weighted_edge(&mut i_graph.graph, from, to, weight)
-=======
-                            queue_for_pruning.insert((from, to));
-                            add_weighted_edge(g, from, to, weight)
->>>>>>> 8c23afbe
                         }
                     }
                     let call = self.get_call(root_location);
@@ -1348,125 +1175,7 @@
                     }
                 }
             };
-<<<<<<< HEAD
             i_graph.graph.remove_node(idx);
-=======
-            let grw_to_inline = if let Some(callee_graph) = self.get_inlined_graph_by_def_id(def_id)
-            {
-                callee_graph
-            } else {
-                // Breaking recursion. This can only happen if we are trying to
-                // inline ourself, so we simply skip.
-                continue;
-            };
-            *num_inlined += 1 + grw_to_inline.inlined_functions_count();
-            *max_call_stack_depth =
-                (*max_call_stack_depth).max(grw_to_inline.max_call_stack_depth() + 1);
-            let num_args = if is_no_arg_closure.is_some() {
-                1 as usize
-            } else {
-                self.tcx.fn_sig(def_id).skip_binder().inputs().len()
-            };
-            let mut argument_map: HashMap<_, _> = (0..num_args)
-                .map(|a| (EdgeType::Data(a as u32), vec![]))
-                .chain([(EdgeType::Control, vec![])])
-                .collect();
-
-            for e in g.edges_directed(idx, pg::Incoming) {
-                for arg_num in e.weight().into_types_iter() {
-                    argument_map.get_mut(&arg_num).unwrap().push(e.source());
-                }
-            }
-
-            assert!(root_location.is_at_root());
-            let call = &proc_g.calls[&DisplayViaDebug(root_location.outermost_location())];
-            let gli_here = self.gli.at(root_location.outermost_location(), body_id);
-            eqs.extend(
-                Self::relativize_eqs(&grw_to_inline.equations, &gli_here).chain(
-                    if let Some((closure, closure_descr)) = is_no_arg_closure {
-                        assert!(closure.projection.is_empty());
-                        Either::Right(std::iter::once((
-                            closure.local,
-                            arg_num_to_local(0_usize.into()),
-                            closure_descr.project_closure_arg(),
-                        )))
-                    } else {
-                        Either::Left((0..num_args).filter_map(|a| {
-                            let a = a.into();
-                            let actual_param = call.arguments[a].as_ref()?.0;
-                            Some((actual_param, arg_num_to_local(a), None))
-                        }))
-                    }
-                    .into_iter()
-                    .chain(call.return_to.into_iter().map(|r| {
-                        (
-                            r,
-                            mir::RETURN_PLACE,
-                            is_no_arg_closure.and_then(|a| a.1.project_return()),
-                        )
-                    }))
-                    .map(|(actual_param, formal_param, formal_project)| {
-                        let mut formal_term =
-                            Term::new_base(GlobalLocal::relative(formal_param, root_location));
-                        if let Some(proj) = formal_project {
-                            formal_term = formal_term.add_elem(proj)
-                        };
-                        algebra::Equality::new(
-                            Term::new_base(GlobalLocal::at_root(actual_param)),
-                            formal_term,
-                        )
-                    }),
-                ),
-            );
-            let to_inline = &grw_to_inline.graph;
-
-            let mut connect_to =
-                |g: &mut GraphImpl<_>, source, target, weight: Edge, pruning_required| {
-                    let mut add_edge = |source, register_for_pruning| {
-                        if register_for_pruning {
-                            queue_for_pruning.insert((source, target));
-                        }
-                        add_weighted_edge(g, source, target, weight)
-                    };
-                    match source {
-                        Node::Call((loc, did)) => add_edge(
-                            Node::Call((gli_here.relativize(loc), did)),
-                            pruning_required,
-                        ),
-                        Node::Return => unreachable!(),
-                        Node::Argument(a) => {
-                            for nidx in argument_map
-                                .get(&EdgeType::Data(a.as_usize() as u32))
-                                .into_iter()
-                                .flat_map(|s| s.into_iter())
-                            {
-                                add_edge(*nidx, true)
-                            }
-                        }
-                    }
-                };
-
-            for old in to_inline.nodes() {
-                let new = old
-                    .map_call(|(location, function)| (gli_here.relativize(*location), *function));
-                g.add_node(new);
-                for edge in to_inline.edges_directed(old, pg::Incoming) {
-                    match new {
-                        Node::Call(_) => connect_to(g, edge.source(), new, *edge.weight(), false),
-                        Node::Return | Node::Argument(_) => {
-                            for (target, out) in g
-                                .edges_directed(idx, pg::Outgoing)
-                                .map(|e| (e.target(), e.weight().clone()))
-                                .collect::<Vec<_>>()
-                            {
-                                connect_to(g, edge.source(), target, out, true);
-                            }
-                        }
-                    }
-                }
-            }
-            g.remove_node(idx);
->>>>>>> 8c23afbe
         }
         queue_for_pruning
     }
