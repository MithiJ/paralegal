//! Main analysis pass which proceeds as follows:
//!
//! 1. The HIR visitor [`CollectingVisitor`] traverses the HIR and collects
//!    annotated entities.
//! 2. [`CollectingVisitor::analyze`] is called, which initiates a dataflow
//!    analysis on every [`mir::Body`] that was annotated with
//!    `#[dfpp::analyze]` and performs the following steps
//!
//!    1. Create a [`GlobalFlowConstructor`]
//!    2. The constructor recursively creates finely granular flow graphs
//!       ([`GlobalFlowGraph`]) for callees using information it gets by running
//!       flowistry's dataflow analysis on each Body. Then it inlines them into
//!       the caller using a [`FunctionInliner`] (in
//!       [`GlobalFlowConstructor::compute_granular_global_flows`](GlobalFlowConstructor::compute_granular_global_flows))
//!    3. Reduce the inlined, granular graph for the target function to a
//!       [`CallOnlyFlow`] (on
//!       [`compute_call_only_flow`](GlobalFlowConstructor::compute_call_only_flow))
//!    4. Transform the call-only-flow into a [`Ctrl`] description by adding
//!       information about annotated entities (in
//!       [`CollectingVisitor::handle_target`]
//!
//! 3. Combine the [`Ctrl`] graphs into one [`ProgramDescription`]

use std::{
    borrow::{Borrow, Cow},
    cell::RefCell,
    rc::Rc,
};

use crate::{
    consts, dbg, desc::*, ir::*, rust::*, sah::HashVerifications, utils::*, Either, HashMap,
    HashSet,
};

use hir::{
    def_id::DefId,
    hir_id::HirId,
    intravisit::{self, FnKind},
    BodyId,
};
use mir::{Location, Place, Terminator, TerminatorKind};
use rustc_hir::def_id::LocalDefId;
use rustc_middle::hir::nested_filter::OnlyBodies;
use rustc_span::{symbol::Ident, Span, Symbol};

use flowistry::{
    indexed::IndexSet,
    infoflow::{FlowAnalysis, FlowDomain, NonTransitiveFlowDomain},
    mir::{borrowck_facts, engine::AnalysisResults},
};

/// Values of this type can be matched against Rust attributes
pub type AttrMatchT = Vec<Symbol>;

/// A mapping of annotations that are attached to function calls.
///
/// XXX: This needs to be adjusted to attach to the actual call site instead of
/// the function `DefId`
type CallSiteAnnotations = HashMap<DefId, (Vec<Annotation>, usize)>;

/// This function is wholesale lifted from flowistry's recursive analysis. Edits
/// that have been made are just to lift it from a lambda to a top-level
/// function.
///
/// What this function does is relate [`Place`] from the body of a callee to a
/// `Place` in the body of the caller. The most simple example would be one
/// where it relates the formal parameter of a function to the actual call
/// argument as follows. (Shown as MIR)
///
/// ```plain
/// fn callee(_1) {
///   let _2 = ...;
///   ...
/// }
/// fn caller() {
///   ...
///   let _3 = ...;
///   callee(_3)
/// }
/// ```
///
/// Here `translate_child_to_parent(_1) == Some(_3)`. This only works for places
/// that are actually related to the parent, e.g. `translate_child_to_parent(_2)
/// == None` in the example.
///
/// This function does more sophisticated mapping as well through references,
/// derefs and fields. However in all honesty I haven't bothered (yet) to
/// understand its precise capabilities, which should be documented here.
pub fn translate_child_to_parent<'tcx>(
    tcx: TyCtxt<'tcx>,
    parent_local_def_id: LocalDefId,
    args: &[Option<mir::Place<'tcx>>],
    destination: Option<(mir::Place<'tcx>, mir::BasicBlock)>,
    child: mir::Place<'tcx>,
    mutated: bool,
    body: &mir::Body<'tcx>,
    parent_body: &mir::Body<'tcx>,
) -> Option<mir::Place<'tcx>> {
    use flowistry::mir::utils::PlaceExt;
    use mir::HasLocalDecls;
    use mir::ProjectionElem;
    if child.local == mir::RETURN_PLACE && child.projection.len() == 0 {
        if child.ty(body.local_decls(), tcx).ty.is_unit() {
            return None;
        }

        if let Some((dst, _)) = destination {
            return Some(dst);
        }
    }

    if !child.is_arg(body) || (mutated && !child.is_indirect()) {
        return None;
    }

    // For example, say we're calling f(_5.0) and child = (*_1).1 where
    // .1 is private to parent. Then:
    //    parent_toplevel_arg = _5.0
    //    parent_arg_projected = (*_5.0).1
    //    parent_arg_accessible = (*_5.0)

    let parent_toplevel_arg = args[child.local.as_usize() - 1]?;

    let mut projection = parent_toplevel_arg.projection.to_vec();
    let mut ty = parent_toplevel_arg.ty(parent_body.local_decls(), tcx);
    let parent_param_env = tcx.param_env(parent_local_def_id);
    for elem in child.projection.iter() {
        ty = ty.projection_ty_core(tcx, parent_param_env, &elem, |_, field, _| {
            ty.field_ty(tcx, field)
        });
        let elem = match elem {
            ProjectionElem::Field(field, _) => ProjectionElem::Field(field, ty.ty),
            elem => elem,
        };
        projection.push(elem);
    }

    let parent_arg_projected = Place::make(parent_toplevel_arg.local, &projection, tcx);
    Some(parent_arg_projected)
}

/// Bundles together data needed for the global flow construction. The idea is
/// you construct this with [`Self::new`] then call
/// [`Self::compute_granular_global_flows`] and then
/// [`Self::compute_call_only_flow`] on the result, then discard this struct.
pub struct GlobalFlowConstructor<'tcx, 'g, 'a, P: InlineSelector + Clone> {
    // Configuration
    /// Command line and environment options that control analysis behavior (for
    /// us and for flowistry).
    analysis_opts: &'a crate::AnalysisCtrl,
    /// Command line and environment options that control debug output.
    dbg_opts: &'a crate::DbgArgs,
    /// A selector that controls which functions are inlined, both in our code
    /// as well as which functions are recursed into in flowistry. See
    /// [`InlineSelector`] for more information.
    inline_selector: P,

    // Allocators
    /// Rustc query interface
    tcx: TyCtxt<'tcx>,
    /// Global location interner
    gli: GLI<'g>,

    // Memoization
    /// Memoization of intermediate analyses (see [`FunctionFlows`]
    /// documentation for more)
    function_flows: FunctionFlows<'tcx, 'g>,
}

/// This essentially describes a closure that determines for a given
/// [`LocalDefId`] if it should be inlined. Originally this was in fact done by
/// passing a closure, but it couldn't properly satisfy the type checker,
/// because the selector has to be stored in `fluid_let` variable, which is a
/// dynamically scoped variable. This means that the type needs to be valid for
/// a static lifetime, which I believe closures are not.
///
/// In particular the way that this works is that values of this interface are
/// then wrapped with [`RecurseSelector`], which is a flowistry interface that
/// satisfies [`flowistry::extensions::RecurseSelector`]. The wrapper then
/// simply dispatches to the [`InlineSelector`].
///
/// The reason for the two tiers of selectors is that
///
/// - Flowsitry is a separate crate and so I wanted a way to control it that
///   decouples from the specifics of dfpp
/// - We use the selectors to skip functions with annotations, but I wanted to
///   keep the construction of inlined flow graphs agnostic to any notion of
///   annotations. Those are handled by the [`CollectingVisitor`]
///
/// The only implementation currently in use for this is
/// [`SkipAnnotatedFunctionSelector`].
pub trait InlineSelector: 'static {
    fn should_inline(&self, tcx: TyCtxt, did: LocalDefId) -> bool;
}

impl<T: InlineSelector> InlineSelector for Rc<T> {
    fn should_inline(&self, tcx: TyCtxt, did: LocalDefId) -> bool {
        self.as_ref().should_inline(tcx, did)
    }
}

/// A [`flowistry::extensions::RecurseSelector`] that disables recursion if
/// either
///
/// 1. `inline_disabled` has been set (this is usually coming from
///    `crate::AnalysisCtrl::no_recursive_analysis`)
/// 2. The wrapped [`InlineSelector`] returns `false` for the [`LocalDefId`] of
///    the called function.
/// 3. The terminator is not a function call
/// 4. The function being called cannot be statically determined
///
/// The last two are incidental and also simultaneously enforced by flowistry.
struct RecurseSelector {
    inline_disabled: bool,
    inline_selector: Box<dyn InlineSelector>,
}

impl flowistry::extensions::RecurseSelector for RecurseSelector {
    fn is_selected<'tcx>(&self, tcx: TyCtxt<'tcx>, tk: &TerminatorKind<'tcx>) -> bool {
        if self.inline_disabled {
            return false;
        }
        if let Ok(fn_and_args) = tk.as_fn_and_args() {
            if let Some(hir::Node::Item(hir::Item { def_id, .. })) =
                tcx.hir().get_if_local(fn_and_args.0)
            {
                return self.inline_selector.should_inline(tcx, *def_id);
            }
        }
        false
    }
}

impl<'tcx, 'g, 'a, P: InlineSelector + Clone> GlobalFlowConstructor<'tcx, 'g, 'a, P> {
    fn new(
        analysis_opts: &'a crate::AnalysisCtrl,
        dbg_opts: &'a crate::DbgArgs,
        tcx: TyCtxt<'tcx>,
        gli: GLI<'g>,
        inline_selector: P,
    ) -> Self {
        Self {
            analysis_opts,
            dbg_opts,
            tcx,
            gli,
            function_flows: RefCell::new(HashMap::new()),
            inline_selector,
        }
    }

    /// This does the same as [`RecurseSelector`]. It's kind of difficult to
    /// reuse the recurse selector (because it gets moved into a `fluid_let` to
    /// control flowistry recursion), hence this reimplementation here.
    fn should_inline(&self, did: LocalDefId) -> bool {
        !self.analysis_opts.no_recursive_analysis
            && self.inline_selector.should_inline(self.tcx, did)
    }

    /// Find or compute the finely granular flow for the function that this
    /// terminator calls. If successful returns
    ///
    /// 1. The computed flow
    /// 2. The id of the body of the called function
    /// 3. The body of the called function
    /// 4. The arguments to the called function (like [`AsFnAndArgs`] does).
    /// 5. The return place mentioned in the terminator (like [`AsFnAndArgs`]
    ///    does)
    ///
    /// This function fails if
    ///
    /// - The terminator is not a function call
    /// - The called function cannot be statically determined (see
    ///   [`AsFnAndArgs`])
    /// - The called function is not from the local crate
    /// - [`Self::should_inline`] returned `false` for the defid of the called
    ///   function
    /// - This is a recursive call. Note that this does not only apply for
    ///   direct recursive calls, e.g. `foo` calls `foo`, but also mutual
    ///   recursion e.g. `foo` calls `bar` which calls `foo`.
    ///
    /// The error message will indicate which of these cases occurred.
    fn inner_flow_for_terminator(
        &self,
        t: &mir::Terminator<'tcx>,
    ) -> Result<
        (
            Rc<FunctionFlow<'tcx, 'g>>,
            BodyId,
            &'tcx mir::Body<'tcx>,
            Vec<Option<mir::Place<'tcx>>>,
            Option<(mir::Place<'tcx>, mir::BasicBlock)>,
        ),
        &'static str,
    > {
        t.as_fn_and_args().and_then(|(p, args, dest)| {
            let node = self.tcx.hir().get_if_local(p).ok_or("non-local node")?;
            let (_callee_id, callee_local_id, callee_body_id) = node.as_fn()
                .unwrap_or_else(|| panic!("Expected local function node, got {node:?}"));
            let () = if self.should_inline(*callee_local_id) {
                Ok(())
            } else {
                Err("Inline selector was false")
            }?;
            let inner_flow = self
                .compute_granular_global_flows(*callee_body_id)
                .ok_or("is recursive")?;
            let body =
                &borrowck_facts::get_body_with_borrowck_facts(self.tcx, *callee_local_id).body;
            Ok((inner_flow, *callee_body_id, body, args, dest))
        })
    }

    /// Computes a granular, inlined flow for the body of the `root_function` id
    /// provided. The granular flow contains all locations in this body,
    /// including those that reference statements and non-call terminators. See
    /// also the documentation for [`FunctionFlow`].
    ///
    /// The main work of transforming the body is done by the [`FunctionInliner`]
    /// struct which, similar to the `GlobalFlowConstructor` bundles together
    /// read-only information and mutable memoization state.
    ///
    /// The computation is memoized in `self.function_flows` and calling this
    /// function will immediately return a previous result, if such a result
    /// exists.
    ///
    /// This function returns `None` if this is a recursive call, e.g. if
    /// `root_function` calls itself somewhere in its call chain. Note that this
    /// means that even if this function is recursive a granular flow *will be
    /// computed*, but only for the outermost call, the recursive call on the
    /// inside will be approximated by its type.
    ///
    /// XXX(Justus): I am actually not sure what the implications of that
    /// approximation are for labels.
    fn compute_granular_global_flows(
        &self,
        root_function: BodyId,
    ) -> Option<Rc<FunctionFlow<'tcx, 'g>>> {
        if let Some(inner) = self.function_flows.borrow().get(&root_function) {
            // `inner` is `Option<...>` here which is deliberate. Not only does this
            // mean that we memoize this expensive inlining computation, but also we
            // avoid recursion. Before we start computing we insert `None` for our
            // own id, and so if a recursion (even a mutual one) occurs it will
            // encounter the `None` and abstract the function instead of inlining
            // it. This might not be the best way to handel recursion though.
            return inner.clone();
        };
        let local_def_id = self.tcx.hir().body_owner_def_id(root_function);

        let body_with_facts = borrowck_facts::get_body_with_borrowck_facts(self.tcx, local_def_id);
        let body = &body_with_facts.body;
        let from_flowistry = {
            use flowistry::extensions::{
                fluid_set, ContextMode, EvalMode, EVAL_MODE, RECURSE_SELECTOR,
            };
            let mut eval_mode = EvalMode::default();
            if !self.analysis_opts.no_recursive_analysis && self.analysis_opts.recursive_flowistry {
                eval_mode.context_mode = ContextMode::Recurse;
            }
            fluid_set!(EVAL_MODE, eval_mode);
            let recurse_selector = Box::new(RecurseSelector {
                inline_disabled: self.analysis_opts.no_recursive_analysis,
                inline_selector: Box::new(self.inline_selector.clone()) as Box<dyn InlineSelector>,
            })
                as Box<dyn flowistry::extensions::RecurseSelector>;
            fluid_set!(RECURSE_SELECTOR, recurse_selector);
            flowistry::infoflow::compute_flow_nontransitive(
                self.tcx,
                root_function,
                body_with_facts,
            )
        };

        // Make sure we terminate on recursion
        self.function_flows.borrow_mut().insert(root_function, None);

        let mut inliner = FunctionInliner {
            from_flowistry: &from_flowistry,
            body,
            local_def_id,
            root_function,
            flow_constructor: self,
            //under_construction: RefCell::new(GlobalFlowGraph::new()),
            under_construction: GlobalFlowGraph::new(),
        };

        use mir::visit::Visitor;

        inliner.visit_body(&body);

        self.function_flows.borrow_mut().insert(
            root_function,
            Some(Rc::new(FunctionFlow {
                flow: inliner.under_construction, //.into_inner(),
                analysis: from_flowistry,
            })),
        );
        Some(
            self.function_flows.borrow()[&root_function]
                .as_ref()
                .unwrap()
                .clone(),
        )
    }

    /// Filters the graph `g` for only locations that are function calls while
    /// preserving connections between those locations by flattening transitive
    /// connections via statements between them.
    ///
    /// This is the canonical way for computing a [`CallOnlyFlow`] and supposed to
    /// be called after/on the result of [`Self::compute_granular_global_flows`].
    fn compute_call_only_flow(&self, g: &GlobalFlowGraph<'tcx, 'g>) -> CallOnlyFlow<'g> {
        debug!(
            "Shrinking global flow graph with {} states",
            g.location_states.len()
        );

        let tcx = self.tcx;

        g.location_states
            .iter()
            .filter_map(|(loc, deps)| {
                if deps.is_translated() {
                    // Skip locations that are only there to translate places
                    // on function boundaries.
                    return None;
                }
                let (inner_location, inner_body) = loc.innermost_location_and_body();
                let (args, _) =
                    Keep::from_location(tcx, inner_body, inner_location, loc.is_at_root())
                        .into_keep()?;
                let flows_borrow = self.function_flows.borrow();

                let ref flow_analysis = flows_borrow
                .get(&inner_body)
                .unwrap()
                .as_ref()
                .unwrap()
                .analysis
                .analysis;

                // Gets the `Aliases` struct for `inner_body` that flowistry has computed for us earlier.
                let ref aliases = flow_analysis.aliases;
                let deep_deps_for = |p: mir::Place<'tcx>| {
                    deep_dependencies_of(
                        tcx,
                        aliases,
                        *loc,
                        g,
                        p,
                        self.analysis_opts.use_reachable_values_in_dfs(),
                    )
                };

                let ref controlled_by = flow_analysis
                    .control_dependencies
                    .dependent_on(inner_location.block);
                let mut ctrl_deps = HashSet::new();
                for block in controlled_by.into_iter().flat_map(|set| set.iter()) {
                    let mir_location = flow_analysis.body.terminator_loc(block);
                    // Get the terminator location and find all the places that it references, then call deep_deps to find the corresponding dependency locations.
                    let referenced_places = places_read(mir_location, &flow_analysis.body.stmt_at(mir_location));
                    for deps in referenced_places.map(deep_deps_for) {
                        ctrl_deps.extend(deps);
                    }
                }
                Some((
                    *loc,
                    CallDeps {
                        input_deps: args
                            .into_iter()
                            .map(|p| p.map_or_else(|| HashSet::new(), deep_deps_for))
                            .collect(),
                        ctrl_deps: ctrl_deps,
                    },
                ))
            })
            .collect()
    }
}

/// Perform a depth-first search up the dependency tree formed from looking up
/// the [`places_read`] at a location in `g`, starting from `loc`.
///
/// Terminates on each branch when a location `l` is encountered that does not
/// satisfy `matches!(Keep::from_global_location(tcx, l), Keep::Reject(_))`.
///
/// In addition the set of places that is considered "read" for `loc` (the
/// initial location) is
/// [`Aliases::reachable_values(p)`](flowistry::mir::aliases::Aliases::reachable_values).
/// This means we consider all subplaces as also read. This only makes sense for
/// function calls, hence this should only be called on locations that represent
/// function calls.
pub fn deep_dependencies_of<'tcx, 'g>(
    tcx: TyCtxt<'tcx>,
    aliases: &flowistry::mir::aliases::Aliases<'_, 'tcx>,
    loc: GlobalLocation<'g>,
    g: &GlobalFlowGraph<'tcx, 'g>,
    p: mir::Place<'tcx>,
    use_reachable_places: Option<mir::Mutability>,
) -> HashSet<GlobalLocation<'g>> {
    let (inner_loc, inner_body) = loc.innermost_location_and_body();
    let stmt =
        borrowck_facts::get_body_with_borrowck_facts(tcx, tcx.hir().body_owner_def_id(inner_body))
            .body
            .stmt_at(inner_loc);
    if !matches!(
        stmt,
        Either::Right(Terminator {
            kind: TerminatorKind::Call { .. },
            ..
        })
    ) {
        warn!("`deep_dependencies_of` was called on non-function-call location {} with statement {:?}", loc, stmt);
    }
    // Get the combined dependencies for `places` at the
    // location `loc` also taking into account provenance.
    let deps_for_places = |loc: GlobalLocation<'g>, places: &[Place<'tcx>]| {
        places
            .iter()
            .filter_map(|place| 
                place.provenance(tcx).into_iter()
                .find_map(|place| Some((place, g.location_states.get(&loc)?.resolve(place))))
            )
            .flat_map(|(p, (new_place, s))| s.map(move |l| (new_place.unwrap_or(p), l)))
            .collect::<Vec<(Place<'tcx>, GlobalLocation<'g>)>>()
    };

    // See https://www.notion.so/justus-adam/Call-chain-analysis-26fb36e29f7e4750a270c8d237a527c1#b5dfc64d531749de904a9fb85522949c
    let reachable_places = if let Some(m) = use_reachable_places {
        aliases
            .reachable_values(p, m)
            .into_iter()
            .cloned()
            .collect::<Vec<_>>()
    } else {
        vec![p]
    };
    debug!("Determined the reachable places for {p:?} @ {loc} are {reachable_places:?}");
    let mut queue = deps_for_places(loc, &reachable_places);
    let mut seen = HashSet::new();
    let mut deps = HashSet::new();

    // A reverse dfs traversing the flowistry tensor which terminates every time we find a function call.
    while let Some((place, location)) = queue.pop() {
        // A special situation has ocurred. We've hit a translation boundary
        // (either an argument or a call site of an inlined function). This
        // causes a translation of the place, but otherwise this location must
        // be rejected so we translate, resolve and move on.
        if g.location_states.get(&location).map(|s| s.is_translated()) == Some(true) {
            // Don't insert this location into `seen`, because we might cross
            // this boundary multiple times with different places
            queue.extend(deps_for_places(location, &[place]));
        } else {
            match Keep::from_global_location(tcx, location) {
                Keep::Keep(..) | Keep::Argument(_) => {
                    debug!(
                        "Found dependency from {p:?} on {location} via the last place {place:?}"
                    );
                    deps.insert(location);
                }
                Keep::Reject(stmt_at_loc) if !seen.contains(&location) => {
                    seen.insert(location);
                    if let Some(stmt) = stmt_at_loc {
                        queue.extend(deps_for_places(
                            location,
                            &places_read(location.innermost_location_and_body().0, &stmt)
                                .collect::<Vec<_>>(),
                        ));
                    } else {
                        error!("Rejection without statement should not happen anymore. Rejected {location} without statement");
                    }
                }
                _ => (),
            }
        }
    }
    deps
}

/// A struct responsible for creating a global flow matrix for one `mir::Body`,
/// inlining all callees (that are configured to be inlined). It is a similar
/// idea to `GlobalFlowConstructor` (in fact it wraps one) that bundles together
/// all information needed to inline into one `mir::Body` so that we can split
/// it into helper functions which all have access to this information.
///
/// ## Usage
///
/// The function inliner implements `mir::visit::Visitor` that should be applied
/// to only the same `Body` this struct was initialized with.
///
/// The methods are currently split into the visit methods that actually modify
/// `self.under_construction` and helper methods such as
/// `self.handle_regular_location` that take an immutable `&self` and return
/// their computed results instead of appending them directly to
/// `under_construction`. This is so that we can use these functions
/// agnostically and later make a determination about where to insert their
/// results. For instance the result of `handle_regular_location` is both
/// inserted into `location_states` but also added to `return_state` when we are
/// handling a terminator. However `handle_regular_location` itself does not
/// know in which context it is being used (to make its implementation simpler).
pub struct FunctionInliner<'tcx, 'g, 'opts, 'refs, I: InlineSelector + Clone> {
    // Read-only information
    /// The parent constructor struct. For the function we will be inlining we
    /// operate on the flows that this parent has already computed.
    flow_constructor: &'refs GlobalFlowConstructor<'tcx, 'g, 'opts, I>,
    /// A flowistry analysis of `body`
    from_flowistry:
        &'refs AnalysisResults<'tcx, FlowAnalysis<'tcx, 'tcx, NonTransitiveFlowDomain<'tcx>>>,
    /// The source MIR for the body into which we are inlining
    body: &'tcx mir::Body<'tcx>,
    /// The local def id of `body`
    local_def_id: LocalDefId,
    /// The body id of `body`
    root_function: BodyId,

    /// The graph we are currently constructing.
    under_construction: GlobalFlowGraph<'tcx, 'g>,
}

impl<'tcx, 'g, 'opts, 'refs, I: InlineSelector + Clone> FunctionInliner<'tcx, 'g, 'opts, 'refs, I> {
    /// Convenient access to the `TyCtxt`
    fn tcx(&self) -> TyCtxt<'tcx> {
        self.flow_constructor.tcx
    }
    /// Convenient access to the `GLI`
    fn gli(&self) -> GLI<'g> {
        self.flow_constructor.gli
    }

    /// Transform the dependency row for `loc` into one with global locations.
    ///
    /// This is what is done for locations that are non-inlineable calls.
    fn handle_regular_location(&self, loc: mir::Location) -> GlobalDepMatrix<'tcx, 'g> {
        let matrix = self.from_flowistry.state_at(loc).matrix();
        if self.flow_constructor.dbg_opts.dump_flowistry_matrix {
            debug!(
                "Flowistry matrix at {loc:?}\n{}",
                dbg::PrintableMatrix(matrix)
            );
        }
        matrix
            .rows()
            .map(|(place, dep_set)| (place, self.make_row_global(dep_set)))
            .collect::<HashMap<_, _>>()
    }

    /// Makes `callee` relative to `call_site` in the function we operate on,
    /// i.e. `self.root_function`
    ///
    /// This returns a closure so that we can detach from `self`. This is
    /// possible because this function only needs read only/copy data. This
    /// allows you to do something like
    ///
    /// ```
    /// let make_relative_location = self.relative_location_maker();
    /// let it = some_vec
    ///     .iter()
    ///     .map(|elem| make_relative_location(..., elem));
    /// self.under_construction.extend(it);
    /// ```
    ///
    /// E.g. you can borrow the closure in an iterator and still mutably modify
    /// `self`.
    fn relative_global_location_maker(
        &self,
    ) -> impl Fn(mir::Location, GlobalLocation<'g>) -> GlobalLocation<'g> {
        let gli = self.gli();
        let root_function = self.root_function;
        move |call_site, callee| gli.global_location_from_relative(callee, call_site, root_function)
    }

    /// Create a [`PlaceTranslationTable`] that maps places from the callee
    /// (`inner_flow`) to the caller (`self.body`).
    fn create_callee_to_caller_translation_table(
        &self,
        inner_flow: &FunctionFlow<'tcx, 'g>,
        args: &[Option<mir::Place<'tcx>>],
        inner_body: &mir::Body<'tcx>,
        dest: Option<(mir::Place<'tcx>, mir::BasicBlock)>,
    ) -> PlaceTranslationTable<'tcx> {
        inner_flow
            .flow
            .location_states
            .values()
            .flat_map(|s| s.keys())
            .collect::<HashSet<_>>()
            .into_iter()
            .filter_map(|child| {
                Some((
                    child,
                    translate_child_to_parent(
                        self.tcx(),
                        self.local_def_id,
                        args,
                        dest,
                        child,
                        false,
                        inner_body,
                        self.body,
                    )?,
                ))
            })
            .collect::<HashMap<_, _>>()
    }

    /// Create a [`PlaceTranslationTable`] that maps places from the caller
    /// (`self.body`) to places in the callee (`inner_flow`).
    fn create_caller_to_callee_translation_table(
        &self,
        args: &[Option<mir::Place<'tcx>>],
        destination: Option<(mir::Place<'tcx>, mir::BasicBlock)>,
        inner_body: &mir::Body<'tcx>,
        inner_flow: &FunctionFlow<'tcx, 'g>,
    ) -> PlaceTranslationTable<'tcx> {
        inner_flow
            .flow
            .return_state
            .keys()
            .flat_map(|&child| {
                let parent = translate_child_to_parent(
                    self.tcx(),
                    self.local_def_id,
                    &args,
                    destination,
                    child,
                    true,
                    inner_body,
                    self.body,
                );
                let alias_info = &self.from_flowistry.analysis.aliases;
                let aliases = parent
                    .into_iter()
                    .flat_map(|p| alias_info.aliases(p).iter())
                    .collect::<Vec<_>>();
                aliases.into_iter().map(move |&parent| (parent, child))
            })
            .collect::<HashMap<_, _>>()
    }

    /// Transform the dependencies ([`Location`]s as calculated by flowistry)
    /// into global locations.
    ///
    /// Either simply calls [`GLI::globalize_location`] or, for [`Location`]s
    /// that name calls to functions which are to be inlined, query the return
    /// state of that call, translate `place` to a place in that return state
    /// and merge in the dependencies for the translated place.
    fn make_row_global(
        &self,
        dep_set: IndexSet<mir::Location, flowistry::indexed::RefSet<mir::Location>>,
    ) -> HashSet<GlobalLocation<'g>> {
        dep_set
            .iter()
            .map(|l| self.gli().globalize_location(*l, self.root_function))
            .collect()
    }
}

impl<'tcx, 'g, 'opts, 'refs, I: InlineSelector + Clone> mir::visit::Visitor<'tcx>
    for FunctionInliner<'tcx, 'g, 'opts, 'refs, I>
{
    fn visit_statement(&mut self, _statement: &mir::Statement<'tcx>, location: Location) {
        let regular_result = self.handle_regular_location(location);
        let global_loc = self.gli().globalize_location(location, self.root_function);
        self.under_construction
            //.borrow_mut()
            .location_states
            .insert(
                global_loc,
                TranslatedDepMatrix::untranslated(regular_result),
            );
    }

    fn visit_terminator(&mut self, terminator: &mir::Terminator<'tcx>, location: Location) {
        // First we handle this as the default case. This
        // also recurses as necessary
        let state_at_term = self.handle_regular_location(location);
        if let Ok((inner_flow, inner_body_id, inner_body, args, dest)) =
            self.flow_constructor.inner_flow_for_terminator(terminator)
        {
            // A translation table from places in `inner_flow` to places from
            // `self.body` by lining them up at the arguments.
            //
            // Constructed by optimistically translating every place in the
            // callee to a place in the caller. This allows us to uphold the
            // invariant that when tracing dependencies a local place does not
            // immediately cross into a parent, but first into such an argument
            // location where it can get translated.
            let parent_translation_matrix = self.create_callee_to_caller_translation_table(
                &inner_flow,
                args.as_slice(),
                inner_body,
                dest,
            );
            // A special dependency matrix that will be inserted at the argument
            // locations which performs translation from callee places to caller
            // places.
            let parent_dep_matrix =
                TranslatedDepMatrix::translated(state_at_term, parent_translation_matrix);
            debug!(
                "Calculated parent dependency matrix at terminator {:?}\n{}",
                terminator.kind,
                dbg::PrintableDependencyMatrix::new(parent_dep_matrix.matrix_raw(), 2)
            );

            let gli = self.gli();
            let root_function = self.root_function;
            // Construct this closure detached form `self` here so we can
            // reference it in the upcoming iterators while still mutably
            // modifying `self.under_construction`
            let make_relative_location = self.relative_global_location_maker();
            let local_relativizer = |dep| make_relative_location(location, dep);

            // Now we build up all the locations we will splice into our graph.

            // First we make a new, relative location for every regular (i.e.
            // not an argument) location in the inner graph
            let translated_inner_locations =
                inner_flow
                    .flow
                    .location_states
                    .iter()
                    .map(|(inner_loc, map)| {
                        (
                            make_relative_location(location, *inner_loc),
                            map.relativize(local_relativizer),
                        )
                    });

            // The we add the argument locations. These are special, because the
            // also perform place translation (see `TranslatedDepMatrix`)
            let argument_locations = (1..=args.len()).into_iter().map(|a| {
                let global_call_site = gli.globalize_location(
                    mir::Location {
                        block: mir::BasicBlock::from_usize(inner_body.basic_blocks().len()),
                        statement_index: a,
                    },
                    inner_body_id,
                );
                let global_arg_loc = make_relative_location(location, global_call_site);
                (global_arg_loc, parent_dep_matrix.clone())
            });

            // Lastly we create a location for this call site. This is also a
            // special, translating location and represents the return state
            // from calling `inner_flow` at this call site (see `TranslatedDepMatrix`).
            let call_site_location = (
                gli.globalize_location(location, root_function),
                TranslatedDepMatrix::translated(
                    relativize_global_dep_matrix(&inner_flow.flow.return_state, local_relativizer),
                    self.create_caller_to_callee_translation_table(
                        args.as_slice(),
                        dest,
                        inner_body,
                        inner_flow.borrow(),
                    ),
                ),
            );

            // Add all of them into our flow.
            self.under_construction.location_states.extend(
                translated_inner_locations
                    .chain(argument_locations)
                    .chain(std::iter::once(call_site_location)),
            );
        } else {
            // In the special case of a `return` terminator we
            // merge its state onto any prior state for the
            // return
            if let TerminatorKind::Return = terminator.kind {
                for (p, deps) in state_at_term.iter() {
                    self.under_construction
                        .return_state
                        .entry(*p)
                        .or_insert_with(|| HashSet::new())
                        .extend(deps.iter().cloned());
                }
            };
            self.under_construction.location_states.insert(
                self.gli().globalize_location(location, self.root_function),
                TranslatedDepMatrix::untranslated(state_at_term),
            );
        }
    }
}

/// A helper struct classifying whether a given `GlobalLocation` should be kept
/// during `compute_call_only_flow`. The main way to use this struct is with the
/// `from_location` function which also has additional documentation.
enum Keep<'tcx> {
    Keep(
        SimplifiedArguments<'tcx>,
        Option<(Place<'tcx>, mir::BasicBlock)>,
    ),
    Argument(usize),
    Reject(Option<Either<&'tcx mir::Statement<'tcx>, &'tcx mir::Terminator<'tcx>>>),
}

impl<'tcx> Keep<'tcx> {
    /// Same as [`from_location`](Self::from_location) but operating on
    /// [`GlobalLocation`]s.
    ///
    /// Global locations are easily used wrong in subtle ways (see also [its
    /// documentation](crate::ir::global_location)) and this method ensures the correct
    /// information from the global locations are used to construct a [`Keep`]
    /// value (i.e. the innermost location is queried).
    fn from_global_location(tcx: TyCtxt<'tcx>, location: GlobalLocation) -> Self {
        let (local_inner_loc, local_inner_body) = location.innermost_location_and_body();
        Self::from_location(
            tcx,
            local_inner_body,
            local_inner_loc,
            location.is_at_root(),
        )
    }
    /// This is an important function that is used multiple times throughout the
    /// dfs later. It is a selector for which locations to keep in the reduced
    /// graph but in addition its variants also transport necessary
    /// information for the search algorithm. This design was chosen because it
    /// allows the use of the same function when we try to figure out whether to
    /// use the location as a sink or a source and also transport some data we
    /// inevitably calculate during that determination.
    fn from_location(
        tcx: TyCtxt<'tcx>,
        body_id: BodyId,
        location: Location,
        loc_is_top_level: bool,
    ) -> Self {
        let body_with_facts =
            borrowck_facts::get_body_with_borrowck_facts(tcx, tcx.hir().body_owner_def_id(body_id));
        if !location.is_real(&body_with_facts.body) {
            if loc_is_top_level {
                Keep::Argument(location.statement_index)
            } else {
                Keep::Reject(None)
            }
        } else {
            let stmt_at_loc = body_with_facts.body.stmt_at(location);
            match stmt_at_loc {
                Either::Right(t) => t
                    .as_fn_and_args()
                    .ok()
                    .map_or(Keep::Reject(Some(stmt_at_loc)), |(_, args, dest)| {
                        Keep::Keep(args, dest)
                    }),
                _ => Keep::Reject(Some(stmt_at_loc)),
            }
        }
    }

    /// If this is a `Keep::Keep` variant return its payload, otherwise noting.
    fn into_keep(
        self,
    ) -> Option<(
        SimplifiedArguments<'tcx>,
        Option<(Place<'tcx>, mir::BasicBlock)>,
    )> {
        match self {
            Keep::Keep(args, dest) => Some((args, dest)),
            _ => None,
        }
    }
}

impl<'tcx, 'g> Flow<'tcx, 'g> {
    /// Canonical way to construct a [`Flow`].
    ///
    /// Takes care of constructing in accordance with the configuration in
    /// `opts`.
    fn compute<P: InlineSelector + Clone + 'static>(
        opts: &crate::AnalysisCtrl,
        dbg_opts: &crate::DbgArgs,
        tcx: TyCtxt<'tcx>,
        body_id: BodyId,
        gli: GLI<'g>,
        inline_selector: P,
    ) -> Self {
        let mut eval_mode = flowistry::extensions::EvalMode::default();
        if !opts.no_recursive_analysis {
            eval_mode.context_mode = flowistry::extensions::ContextMode::Recurse;
        }
        let constructor = GlobalFlowConstructor::new(opts, dbg_opts, tcx, gli, inline_selector);
        let granular_flow = constructor.compute_granular_global_flows(body_id).unwrap();
        debug!(
            "Granular flow for {}\n{:?}",
            body_name_pls(tcx, body_id).name,
            dbg::PrintableGranularFlow {
                flow: &granular_flow.flow,
                tcx
            }
        );
        if dbg_opts.dump_inlined_function_flow {
            outfile_pls(format!("{}.inlined-flow.gv", body_name_pls(tcx, body_id)))
                .and_then(|mut f| dbg::call_only_flow_dot::dump(tcx, &granular_flow.flow, &mut f))
                .unwrap();
        }

        let reduced_flow = constructor.compute_call_only_flow(&granular_flow.flow);
        debug!(
            "Constructed reduced flow of {} locations\n{:?}",
            reduced_flow.len(),
            reduced_flow.keys()
        );
        Self {
            root_function: body_id,
            function_flows: constructor.function_flows,
            reduced_flow,
        }
    }
}

/// The only implementation of [`InlineSelector`] currently in use. This skips
/// inlining for all `LocalDefId` values that are found in the map of
/// `self.marked_objects` i.e. all those functions that have annotations.
#[derive(Clone)]
struct SkipAnnotatedFunctionSelector {
    marked_objects: MarkedObjects,
}

impl InlineSelector for SkipAnnotatedFunctionSelector {
    fn should_inline(&self, tcx: TyCtxt, did: LocalDefId) -> bool {
        self.marked_objects
            .as_ref()
            .borrow()
            .get(&tcx.hir().local_def_id_to_hir_id(did))
            .map_or(true, |anns| anns.0.is_empty())
    }
}

/// A map of objects for which we have found annotations.
///
/// This is sharable so we can stick it into the
/// [`SkipAnnotatedFunctionSelector`]. Technically at that point this map is
/// read-only.
type MarkedObjects = Rc<RefCell<HashMap<HirId, (Vec<Annotation>, ObjectType)>>>;

/// This visitor traverses the items in the analyzed crate to discover
/// annotations and analysis targets and store them in this struct. After the
/// discovery phase [`Self::analyze`] is used to drive the
/// actual analysis. All of this is conveniently encapsulated in the
/// [`Self::run`] method.
pub struct CollectingVisitor<'tcx> {
    /// Reference to rust compiler queries.
    tcx: TyCtxt<'tcx>,
    /// Command line arguments.
    opts: &'static crate::Args,
    /// In this map we will be accumulating the definitions we found annotations
    /// for (except `analyze` annotations, those are in `function_to_analyze`),
    /// which annotations they are and what type of item it is.
    marked_objects: MarkedObjects,
    /// Expressions and statements we found annotations on. At the moment those
    /// should only be [`ExceptionAnnotation`]s.
    marked_stmts: HashMap<HirId, ((Vec<Annotation>, usize), Span, DefId)>,
    /// Functions that are annotated with `#[dfpp::analyze]`. For these we will
    /// later perform the analysis
    functions_to_analyze: Vec<(Ident, BodyId, &'tcx rustc_hir::FnDecl<'tcx>)>,
}

impl<'tcx> CollectingVisitor<'tcx> {
    pub(crate) fn new(tcx: TyCtxt<'tcx>, opts: &'static crate::Args) -> Self {
        Self {
            tcx,
            opts,
            marked_objects: Rc::new(RefCell::new(HashMap::new())),
            marked_stmts: HashMap::new(),
            functions_to_analyze: vec![],
        }
    }

    /// Does the function named by this id have the `dfpp::analyze` annotation
    fn should_analyze_function(&self, ident: HirId) -> bool {
        self.tcx
            .hir()
            .attrs(ident)
            .iter()
            .any(|a| a.matches_path(&consts::ANALYZE_MARKER))
    }

    /// Driver function. Performs the data collection via visit, then calls
    /// [`Self::analyze`] to construct the Forge friendly description of all
    /// endpoints.
    pub fn run(mut self) -> std::io::Result<ProgramDescription> {
        let tcx = self.tcx;
        tcx.hir().deep_visit_all_item_likes(&mut self);
        //println!("{:?}\n{:?}\n{:?}", self.marked_sinks, self.marked_sources, self.functions_to_analyze);
        self.analyze()
    }

    /// Extract all types mentioned in this type for which we have annotations.
    fn annotated_subtypes(&self, ty: ty::Ty) -> HashSet<TypeDescriptor> {
        ty.walk()
            .filter_map(|ty| {
                ty.as_type()
                    .and_then(TyExt::defid)
                    .and_then(DefId::as_local)
                    .and_then(|def| {
                        let hid = self.tcx.hir().local_def_id_to_hir_id(def);
                        if self.marked_objects.as_ref().borrow().contains_key(&hid) {
                            Some(Identifier::new(
                                self.tcx
                                    .item_name(self.tcx.hir().local_def_id(hid).to_def_id()),
                            ))
                        } else {
                            None
                        }
                    })
            })
            .collect()
    }

    /// Perform the analysis for one `#[dfpp::analyze]` annotated function and
    /// return the representation suitable for emitting into Forge.
    fn handle_target<'g>(
        &self,
        _hash_verifications: &mut HashVerifications,
        call_site_annotations: &mut CallSiteAnnotations,
        interesting_fn_defs: &HashMap<DefId, (Vec<Annotation>, usize)>,
        id: Ident,
        b: BodyId,
        gli: GLI<'g>,
    ) -> std::io::Result<(Endpoint, Ctrl)> {
        let mut flows = Ctrl::new();
        let local_def_id = self.tcx.hir().body_owner_def_id(b);
        fn register_call_site<'tcx>(
            tcx: TyCtxt<'tcx>,
            map: &mut CallSiteAnnotations,
            did: DefId,
            ann: Option<&[Annotation]>,
        ) {
            map.entry(did)
                .and_modify(|e| {
                    e.0.extend(ann.iter().flat_map(|a| a.iter()).cloned());
                })
                .or_insert_with(|| {
                    (
                        ann.iter().flat_map(|a| a.iter()).cloned().collect(),
                        tcx.fn_sig(did).skip_binder().inputs().len(),
                    )
                });
        }
        let tcx = self.tcx;
        let controller_body_with_facts =
            borrowck_facts::get_body_with_borrowck_facts(tcx, local_def_id);

        if self.opts.dbg.dump_ctrl_mir {
            mir::graphviz::write_mir_fn_graphviz(
                tcx,
                &controller_body_with_facts.body,
                false,
                &mut outfile_pls(format!("{}.mir.gv", id.name)).unwrap(),
            )
            .unwrap()
        }

        debug!("Handling target {}", id.name);
        let flow = Flow::compute(
            &self.opts.anactrl,
            &self.opts.dbg,
            tcx,
            b,
            gli,
            SkipAnnotatedFunctionSelector {
                marked_objects: self.marked_objects.clone(),
            },
        );

        // Register annotations on argument types for this controller.
        let controller_body = &controller_body_with_facts.body;
        {
            let types = controller_body.args_iter().map(|l| {
                let ty = controller_body.local_decls[l].ty;
                let subtypes = self.annotated_subtypes(ty);
                (DataSource::Argument(l.as_usize() - 1), subtypes)
            });
            flows.add_types(types);
        }

        if self.opts.dbg.dump_serialized_non_transitive_graph {
            dbg::write_non_transitive_graph_and_body(
                tcx,
                &flow.reduced_flow,
                outfile_pls(format!("{}.ntgb.json", id.name)).unwrap(),
            );
        }

        if self.opts.dbg.dump_non_transitive_graph {
            outfile_pls(format!("{}.call-only-flow.gv", id.name))
                .and_then(|mut file| {
                    dbg::call_only_flow_dot::dump(tcx, &flow.reduced_flow, &mut file)
                })
                .unwrap_or_else(|err| {
                    error!("Could not write transitive graph dump, reason: {err}")
                })
        }

        for (loc, deps) in flow.reduced_flow.iter() {
            // It's important to look at the innermost location. It's easy to
            // use `location()` and `function()` on a global location instead
            // but that is the outermost call site, not the location for the actual call.
            let (inner_location, inner_body_id) = loc.innermost_location_and_body();
            // We need to make sure to fetch the body again here, because we
            // might be looking at an inlined location, so the body we operate
            // on bight not be the `body` we fetched before.
            let inner_body_with_facts = tcx.body_for_body_id(inner_body_id);
            let ref inner_body = inner_body_with_facts.body;
            if !inner_location.is_real(&inner_body) {
                assert!(loc.is_at_root());
                // These can only be (controller) arguments and they cannot have
                // dependencies (and thus not receive any data)
                continue;
            }
            let (terminator, (defid, _, _)) = match inner_body
                .stmt_at(inner_location)
                .right()
                .ok_or("not a terminator")
                .and_then(|t| Ok((t, t.as_fn_and_args()?)))
            {
                Ok(term) => term,
                Err(err) => {
                    // We expect to always encounter function calls at this
                    // stage so this could be a hard error, but I made it a
                    // warning because that makes it easier to debug (because
                    // you can see other important down-the-line output that
                    // gives moire information to this error).
                    warn!(
                        "Odd location in graph creation '{}' for {:?}",
                        err,
                        inner_body.stmt_at(inner_location)
                    );
                    continue;
                }
            };
            let call_site = CallSite {
                called_from: Identifier::new(body_name_pls(tcx, inner_body_id).name),
                location: inner_location,
                function: identifier_for_fn(tcx, defid),
            };
            // Propagate annotations on the function object to the call site
            register_call_site(
                tcx,
                call_site_annotations,
                defid,
                interesting_fn_defs.get(&defid).map(|a| a.0.as_slice()),
            );

            let stmt_anns = self.statement_anns_by_loc(defid, terminator);
            let bound_sig = tcx.fn_sig(defid);
            let interesting_output_types: HashSet<_> =
                self.annotated_subtypes(bound_sig.skip_binder().output());
            if !interesting_output_types.is_empty() {
                flows.types.0.insert(
                    DataSource::FunctionCall(call_site.clone()),
                    interesting_output_types,
                );
            }
            if let Some(_anns) = stmt_anns {
                // This is currently commented out because hash verification is
                // buggy
                unimplemented!();
                // for ann in anns.iter().filter_map(Annotation::as_exception_annotation) {
                //     //hash_verifications.handle(ann, tcx, terminator, &body, loc, matrix);
                // }
                // TODO this is attaching to functions instead of call
                // sites. Once we start actually tracking call sites
                // this needs to be adjusted
                // register_call_site(tcx, call_site_annotations, defid, Some(anns));
            }

            for (arg_slot, arg_deps) in deps.input_deps.iter().enumerate() {
                // This will be the target of any flow we register
                let to = if loc.is_at_root()
                    && matches!(
                        inner_body.stmt_at(loc.location()),
                        Either::Right(mir::Terminator {
                            kind: mir::TerminatorKind::Return,
                            ..
                        })
                    ) {
                    DataSink::Return
                } else {
                    DataSink::Argument {
                        function: call_site.clone(),
                        arg_slot,
                    }
                };
                for dep in arg_deps.iter() {
<<<<<<< HEAD
                    flows.add_data_flow(
                        Cow::Owned(dep.as_data_source(tcx, |l| is_real_location(&inner_body, l))),
=======
                    flows.add(
                        Cow::Owned(dep.as_data_source(tcx, |l| l.is_real(&inner_body))),
>>>>>>> 03c1a7da
                        to.clone(),
                    );
                }
                if self.opts.anactrl.separate_control_deps {
                    for dep in deps.ctrl_deps.iter() {
                        flows.add_ctrl_flow(Cow::Owned(dep.as_data_source(tcx, |l| is_real_location(&inner_body, l))),
                        to.clone(),)
                    }
                } else {
                    for dep in deps.ctrl_deps.iter() {
                        flows.add_data_flow(Cow::Owned(dep.as_data_source(tcx, |l| is_real_location(&inner_body, l))),
                        to.clone(),)
                    }
                }
            }
        }
        Ok((Identifier::new(id.name), flows))
    }

    /// Main analysis driver. Essentially just calls [`Self::handle_target`]
    /// once for every function in `self.functions_to_analyze` after doing some
    /// other setup necessary for the flow graph creation.
    ///
    /// Should only be called after the visit.
    fn analyze(mut self) -> std::io::Result<ProgramDescription> {
        let arena = rustc_arena::TypedArena::default();
        let interner = GlobalLocationInterner::new(&arena);
        let gli = GLI::new(&interner);
        let tcx = self.tcx;
        let mut targets = std::mem::replace(&mut self.functions_to_analyze, vec![]);
        let interesting_fn_defs = self
            .marked_objects
            .as_ref()
            .borrow()
            .iter()
            .filter_map(|(s, v)| match v.1 {
                ObjectType::Function(i) => {
                    Some((tcx.hir().local_def_id(*s).to_def_id(), (v.0.clone(), i)))
                }
                _ => None,
            })
            .collect::<HashMap<_, _>>();
        let mut call_site_annotations: CallSiteAnnotations = HashMap::new();
        crate::sah::HashVerifications::with(|hash_verifications| {
            targets
                .drain(..)
                .map(|(id, b, _)| {
                    self.handle_target(
                        hash_verifications,
                        &mut call_site_annotations,
                        &interesting_fn_defs,
                        id,
                        b,
                        gli,
                    )
                })
                .collect::<std::io::Result<HashMap<Endpoint, Ctrl>>>()
                .map(|controllers| ProgramDescription {
                    controllers,
                    annotations: call_site_annotations
                        .into_iter()
                        .map(|(k, v)| (identifier_for_fn(tcx, k), (v.0, ObjectType::Function(v.1))))
                        .chain(
                            self.marked_objects
                                .as_ref()
                                .borrow()
                                .iter()
                                .filter(|kv| kv.1 .1 == ObjectType::Type)
                                .map(|(k, v)| (identifier_for_hid(tcx, *k), v.clone())),
                        )
                        .collect(),
                })
        })
    }

    /// XXX: This selector is somewhat problematic. For one it matches via
    /// source locations, rather than id, and for another we're using `find`
    /// here, which would discard additional matching annotations.
    fn statement_anns_by_loc(&self, p: DefId, t: &mir::Terminator<'tcx>) -> Option<&[Annotation]> {
        self.marked_stmts
            .iter()
            .find(|(_, (_, s, f))| p == *f && s.contains(t.source_info.span))
            .map(|t| t.1 .0 .0.as_slice())
    }
}

/// Confusingly named this function actually computed the highest index
/// mentioned in any `on_argument` refinement in the provided annotation slice.
fn obj_type_for_stmt_ann(anns: &[Annotation]) -> usize {
    *anns
        .iter()
        .flat_map(|a| match a {
            Annotation::Label(LabelAnnotation { refinement, .. }) => {
                Box::new(refinement.on_argument().iter()) as Box<dyn Iterator<Item = &u16>>
            }
            Annotation::Exception(_) => Box::new(std::iter::once(&0)),
            _ => panic!("Unsupported annotation type for statement annotation"),
        })
        .max()
        .unwrap() as usize
}

impl<'tcx> intravisit::Visitor<'tcx> for CollectingVisitor<'tcx> {
    type NestedFilter = OnlyBodies;

    fn nested_visit_map(&mut self) -> Self::Map {
        self.tcx.hir()
    }

    /// Checks for annotations on this id and collects all those id's that have
    /// been annotated.
    fn visit_id(&mut self, id: HirId) {
        let tcx = self.tcx;
        let hir = self.tcx.hir();
        let sink_matches = hir
            .attrs(id)
            .iter()
            .filter_map(|a| {
                a.match_extract(&consts::LABEL_MARKER, |i| {
                    Annotation::Label(crate::ann_parse::ann_match_fn(i))
                })
                .or_else(|| {
                    a.match_extract(&consts::OTYPE_MARKER, |i| {
                        Annotation::OType(crate::ann_parse::otype_ann_match(i))
                    })
                })
                .or_else(|| {
                    a.match_extract(&consts::EXCEPTION_MARKER, |i| {
                        Annotation::Exception(crate::ann_parse::match_exception(i))
                    })
                })
            })
            .collect::<Vec<_>>();
        if !sink_matches.is_empty() {
            let node = self.tcx.hir().find(id).unwrap();
            assert!(if let Some(decl) = node.fn_decl() {
                self.marked_objects
                    .as_ref()
                    .borrow_mut()
                    .insert(id, (sink_matches, ObjectType::Function(decl.inputs.len())))
                    .is_none()
            } else {
                match node {
                    hir::Node::Ty(_)
                    | hir::Node::Item(hir::Item {
                        kind: hir::ItemKind::Struct(..),
                        ..
                    }) => self
                        .marked_objects
                        .as_ref()
                        .borrow_mut()
                        .insert(id, (sink_matches, ObjectType::Type))
                        .is_none(),
                    _ => {
                        let e = match node {
                            hir::Node::Expr(e) => e,
                            hir::Node::Stmt(hir::Stmt { kind, .. }) => match kind {
                                hir::StmtKind::Expr(e) | hir::StmtKind::Semi(e) => e,
                                _ => panic!("Unsupported statement kind"),
                            },
                            _ => panic!("Unsupported object type for annotation {node:?}"),
                        };
                        let obj_type = obj_type_for_stmt_ann(&sink_matches);
                        let did = match e.kind {
                            hir::ExprKind::MethodCall(_, _, _) => {
                                let body_id = hir.enclosing_body_owner(id);
                                let tcres = tcx.typeck(hir.local_def_id(body_id));
                                tcres.type_dependent_def_id(e.hir_id).unwrap_or_else(|| {
                                    panic!("No DefId found for method call {e:?}")
                                })
                            }
                            hir::ExprKind::Call(
                                hir::Expr {
                                    hir_id,
                                    kind: hir::ExprKind::Path(p),
                                    ..
                                },
                                _,
                            ) => {
                                let body_id = hir.enclosing_body_owner(id);
                                let tcres = tcx.typeck(hir.local_def_id(body_id));
                                match tcres.qpath_res(p, *hir_id) {
                                    hir::def::Res::Def(_, did) => did,
                                    res => panic!("Not a function? {res:?}"),
                                }
                            }
                            _ => panic!("Unsupported expression kind {:?}", e.kind),
                        };
                        self.marked_stmts
                            .insert(id, ((sink_matches, obj_type), e.span, did))
                            .is_none()
                    }
                }
            })
        }
    }

    /// Finds the functions that have been marked as targets.
    fn visit_fn(
        &mut self,
        fk: FnKind<'tcx>,
        fd: &'tcx rustc_hir::FnDecl<'tcx>,
        b: BodyId,
        s: Span,
        id: HirId,
    ) {
        match &fk {
            FnKind::ItemFn(ident, _, _) | FnKind::Method(ident, _)
                if self.should_analyze_function(id) =>
            {
                self.functions_to_analyze.push((*ident, b, fd));
            }
            _ => (),
        }

        // dispatch to recursive walk. This is probably unnecessary but if in
        // the future we decide to do something with nested items we may need
        // it.
        intravisit::walk_fn(self, fk, fd, b, s, id)
    }
}<|MERGE_RESOLUTION|>--- conflicted
+++ resolved
@@ -1284,24 +1284,19 @@
                     }
                 };
                 for dep in arg_deps.iter() {
-<<<<<<< HEAD
                     flows.add_data_flow(
-                        Cow::Owned(dep.as_data_source(tcx, |l| is_real_location(&inner_body, l))),
-=======
-                    flows.add(
                         Cow::Owned(dep.as_data_source(tcx, |l| l.is_real(&inner_body))),
->>>>>>> 03c1a7da
                         to.clone(),
                     );
                 }
                 if self.opts.anactrl.separate_control_deps {
                     for dep in deps.ctrl_deps.iter() {
-                        flows.add_ctrl_flow(Cow::Owned(dep.as_data_source(tcx, |l| is_real_location(&inner_body, l))),
+                        flows.add_ctrl_flow(Cow::Owned(dep.as_data_source(tcx, |l| l.is_real(&inner_body))),
                         to.clone(),)
                     }
                 } else {
                     for dep in deps.ctrl_deps.iter() {
-                        flows.add_data_flow(Cow::Owned(dep.as_data_source(tcx, |l| is_real_location(&inner_body, l))),
+                        flows.add_data_flow(Cow::Owned(dep.as_data_source(tcx, |l| l.is_real(&inner_body))),
                         to.clone(),)
                     }
                 }
