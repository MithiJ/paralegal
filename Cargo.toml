--- conflicted
+++ resolved
@@ -9,19 +9,11 @@
 
 [dependencies]
 #flowistry = { git = "https://github.com/willcrichton/flowistry", rev = "1f469a4cce9f2e240ad14b5145669a8011d4e6b2" }
-<<<<<<< HEAD
-# flowistry = { path = "../flowistry/crates/flowistry" }
-flowistry = { git = "https://github.com/brownsys/flowistry", rev = "6e1de0459ec32bfd9ad046491a556410942d6ddc" }
-
-#rustc_plugin = { git = "https://github.com/willcrichton/flowistry", rev = "1f469a4cce9f2e240ad14b5145669a8011d4e6b2" }
-# rustc_plugin = { path = "../flowistry/crates/rustc_plugin" }
-=======
 #flowistry = { path = "../flowistry/crates/flowistry" }
 flowistry = { git = "https://github.com/brownsys/flowistry", rev = "6e1de0459ec32bfd9ad046491a556410942d6ddc" }
 
 #rustc_plugin = { git = "https://github.com/willcrichton/flowistry", rev = "1f469a4cce9f2e240ad14b5145669a8011d4e6b2" }
 #rustc_plugin = { path = "../flowistry/crates/rustc_plugin" }
->>>>>>> e32051b7
 rustc_plugin = { git = "https://github.com/brownsys/flowistry", rev = "6e1de0459ec32bfd9ad046491a556410942d6ddc" }
 
 clap = { version = "3", features = ["derive", "cargo", "env"] }
